--- conflicted
+++ resolved
@@ -919,22 +919,13 @@
 
 // Create an Initialized Assertion Predicate from the provided Template Assertion Predicate.
 IfTrueNode* CreateAssertionPredicatesVisitor::initialize_from_template(
-<<<<<<< HEAD
     const TemplateAssertionPredicate& template_assertion_predicate, Node* new_control) const {
-  DEBUG_ONLY(template_assertion_predicate.verify();)
-  IfNode* template_head = template_assertion_predicate.head();
-  InitializedAssertionPredicateCreator initialized_assertion_predicate(_phase);
-  IfTrueNode* initialized_predicate = initialized_assertion_predicate.create_from_template(template_head, new_control,
-                                                                                           _init, _stride);
-=======
-    const TemplateAssertionPredicate& template_assertion_predicate) const {
   DEBUG_ONLY(template_assertion_predicate.verify();)
   IfNode* template_head = template_assertion_predicate.head();
   InitializedAssertionPredicateCreator initialized_assertion_predicate_creator(_phase);
   IfTrueNode* initialized_predicate = initialized_assertion_predicate_creator.create_from_template(template_head,
-                                                                                                   _new_control,
+                                                                                                   new_control,
                                                                                                    _init, _stride);
->>>>>>> 8de158ae
   DEBUG_ONLY(InitializedAssertionPredicate::verify(initialized_predicate);)
   template_assertion_predicate.rewire_loop_data_dependencies(initialized_predicate, _node_in_loop_body, _phase);
   rewire_to_old_predicate_chain_head(initialized_predicate);
