/*
 * Copyright (c) 2020, 2024, Oracle and/or its affiliates. All rights reserved.
 * DO NOT ALTER OR REMOVE COPYRIGHT NOTICES OR THIS FILE HEADER.
 *
 * This code is free software; you can redistribute it and/or modify it
 * under the terms of the GNU General Public License version 2 only, as
 * published by the Free Software Foundation.
 *
 * This code is distributed in the hope that it will be useful, but WITHOUT
 * ANY WARRANTY; without even the implied warranty of MERCHANTABILITY or
 * FITNESS FOR A PARTICULAR PURPOSE.  See the GNU General Public License
 * version 2 for more details (a copy is included in the LICENSE file that
 * accompanied this code).
 *
 * You should have received a copy of the GNU General Public License version
 * 2 along with this work; if not, write to the Free Software Foundation,
 * Inc., 51 Franklin St, Fifth Floor, Boston, MA 02110-1301 USA.
 *
 * Please contact Oracle, 500 Oracle Parkway, Redwood Shores, CA 94065 USA
 * or visit www.oracle.com if you need additional information or have any
 * questions.
 *
 */

#include "precompiled.hpp"
#include "ci/ciSymbols.hpp"
#include "classfile/vmSymbols.hpp"
#include "opto/library_call.hpp"
#include "opto/runtime.hpp"
#include "opto/vectornode.hpp"
#include "prims/vectorSupport.hpp"
#include "runtime/stubRoutines.hpp"

#ifdef ASSERT
static bool is_vector(ciKlass* klass) {
  return klass->is_subclass_of(ciEnv::current()->vector_VectorPayload_klass());
}

static bool check_vbox(const TypeInstPtr* vbox_type) {
  assert(vbox_type->klass_is_exact(), "");

  ciInstanceKlass* ik = vbox_type->instance_klass();
  assert(is_vector(ik), "not a vector");

  ciField* fd1 = ik->get_field_by_name(ciSymbols::ETYPE_name(), ciSymbols::class_signature(), /* is_static */ true);
  assert(fd1 != nullptr, "element type info is missing");

  ciConstant val1 = fd1->constant_value();
  BasicType elem_bt = val1.as_object()->as_instance()->java_mirror_type()->basic_type();
  assert(is_java_primitive(elem_bt), "element type info is missing");

  ciField* fd2 = ik->get_field_by_name(ciSymbols::VLENGTH_name(), ciSymbols::int_signature(), /* is_static */ true);
  assert(fd2 != nullptr, "vector length info is missing");

  ciConstant val2 = fd2->constant_value();
  assert(val2.as_int() > 0, "vector length info is missing");

  return true;
}
#endif

#define log_if_needed(...)        \
  if (C->print_intrinsics()) {    \
    tty->print_cr(__VA_ARGS__);   \
  }

#ifndef PRODUCT
#define non_product_log_if_needed(...) log_if_needed(__VA_ARGS__)
#else
#define non_product_log_if_needed(...)
#endif

static bool is_vector_mask(ciKlass* klass) {
  return klass->is_subclass_of(ciEnv::current()->vector_VectorMask_klass());
}

bool LibraryCallKit::arch_supports_vector_rotate(int opc, int num_elem, BasicType elem_bt,
                                                 VectorMaskUseType mask_use_type, bool has_scalar_args) {
  bool is_supported = true;

  // has_scalar_args flag is true only for non-constant scalar shift count,
  // since in this case shift needs to be broadcasted.
  if (!Matcher::match_rule_supported_vector(opc, num_elem, elem_bt) ||
       (has_scalar_args && !arch_supports_vector(Op_Replicate, num_elem, elem_bt, VecMaskNotUsed))) {
    is_supported = false;
  }

  if (is_supported) {
    // Check if mask unboxing is supported, this is a two step process which first loads the contents
    // of boolean array into vector followed by either lane expansion to match the lane size of masked
    // vector operation or populate the predicate register.
    if ((mask_use_type & VecMaskUseLoad) != 0) {
      if (!Matcher::match_rule_supported_vector(Op_VectorLoadMask, num_elem, elem_bt) ||
          !Matcher::match_rule_supported_vector(Op_LoadVector, num_elem, T_BOOLEAN)) {
        non_product_log_if_needed("  ** Rejected vector mask loading (%s,%s,%d) because architecture does not support it",
                                  NodeClassNames[Op_VectorLoadMask], type2name(elem_bt), num_elem);
        return false;
      }
    }

    if ((mask_use_type & VecMaskUsePred) != 0) {
      if (!Matcher::has_predicated_vectors() ||
          !Matcher::match_rule_supported_vector_masked(opc, num_elem, elem_bt)) {
        non_product_log_if_needed("Rejected vector mask predicate using (%s,%s,%d) because architecture does not support it",
                                  NodeClassNames[opc], type2name(elem_bt), num_elem);
        return false;
      }
    }
  }

  int lshiftopc, rshiftopc;
  switch(elem_bt) {
    case T_BYTE:
      lshiftopc = Op_LShiftI;
      rshiftopc = Op_URShiftB;
      break;
    case T_SHORT:
      lshiftopc = Op_LShiftI;
      rshiftopc = Op_URShiftS;
      break;
    case T_INT:
      lshiftopc = Op_LShiftI;
      rshiftopc = Op_URShiftI;
      break;
    case T_LONG:
      lshiftopc = Op_LShiftL;
      rshiftopc = Op_URShiftL;
      break;
    default: fatal("Unexpected type: %s", type2name(elem_bt));
  }
  int lshiftvopc = VectorNode::opcode(lshiftopc, elem_bt);
  int rshiftvopc = VectorNode::opcode(rshiftopc, elem_bt);
  if (!is_supported &&
      arch_supports_vector(lshiftvopc, num_elem, elem_bt, VecMaskNotUsed, has_scalar_args) &&
      arch_supports_vector(rshiftvopc, num_elem, elem_bt, VecMaskNotUsed, has_scalar_args) &&
      arch_supports_vector(Op_OrV, num_elem, elem_bt, VecMaskNotUsed)) {
    is_supported = true;
  }
  return is_supported;
}

Node* GraphKit::box_vector(Node* vector, const TypeInstPtr* vbox_type, BasicType elem_bt, int num_elem, bool deoptimize_on_exception) {
  assert(EnableVectorSupport, "");

  PreserveReexecuteState preexecs(this);
  jvms()->set_should_reexecute(true);

  VectorBoxAllocateNode* alloc = new VectorBoxAllocateNode(C, vbox_type);
  set_edges_for_java_call(alloc, /*must_throw=*/false, /*separate_io_proj=*/true);
  make_slow_call_ex(alloc, env()->Throwable_klass(), /*separate_io_proj=*/true, deoptimize_on_exception);
  set_i_o(gvn().transform( new ProjNode(alloc, TypeFunc::I_O) ));
  set_all_memory(gvn().transform( new ProjNode(alloc, TypeFunc::Memory) ));
  Node* ret = gvn().transform(new ProjNode(alloc, TypeFunc::Parms));

  assert(check_vbox(vbox_type), "");
  const TypeVect* vt = TypeVect::make(elem_bt, num_elem, is_vector_mask(vbox_type->instance_klass()));
  VectorBoxNode* vbox = new VectorBoxNode(C, ret, vector, vbox_type, vt);
  return gvn().transform(vbox);
}

Node* GraphKit::unbox_vector(Node* v, const TypeInstPtr* vbox_type, BasicType elem_bt, int num_elem) {
  assert(EnableVectorSupport, "");
  const TypeInstPtr* vbox_type_v = gvn().type(v)->isa_instptr();
  if (vbox_type_v == nullptr || vbox_type->instance_klass() != vbox_type_v->instance_klass()) {
    return nullptr; // arguments don't agree on vector shapes
  }
  if (vbox_type_v->maybe_null()) {
    return nullptr; // no nulls are allowed
  }
  assert(check_vbox(vbox_type), "");
  const TypeVect* vt = TypeVect::make(elem_bt, num_elem, is_vector_mask(vbox_type->instance_klass()));
  Node* unbox = gvn().transform(new VectorUnboxNode(C, vt, v, merged_memory()));
  return unbox;
}

Node* GraphKit::vector_shift_count(Node* cnt, int shift_op, BasicType bt, int num_elem) {
  assert(bt == T_INT || bt == T_LONG || bt == T_SHORT || bt == T_BYTE, "byte, short, long and int are supported");
  juint mask = (type2aelembytes(bt) * BitsPerByte - 1);
  Node* nmask = gvn().transform(ConNode::make(TypeInt::make(mask)));
  Node* mcnt = gvn().transform(new AndINode(cnt, nmask));
  return gvn().transform(VectorNode::shift_count(shift_op, mcnt, num_elem, bt));
}

bool LibraryCallKit::arch_supports_vector(int sopc, int num_elem, BasicType type, VectorMaskUseType mask_use_type, bool has_scalar_args) {
  // Check that the operation is valid.
  if (sopc <= 0) {
    non_product_log_if_needed("  ** Rejected intrinsification because no valid vector op could be extracted");
    return false;
  }

  if (VectorNode::is_vector_rotate(sopc)) {
    if(!arch_supports_vector_rotate(sopc, num_elem, type, mask_use_type, has_scalar_args)) {
      non_product_log_if_needed("  ** Rejected vector op (%s,%s,%d) because architecture does not support variable vector shifts",
                                NodeClassNames[sopc], type2name(type), num_elem);
      return false;
    }
  } else if (VectorNode::is_vector_integral_negate(sopc)) {
    if (!VectorNode::is_vector_integral_negate_supported(sopc, num_elem, type, false)) {
      non_product_log_if_needed("  ** Rejected vector op (%s,%s,%d) because architecture does not support integral vector negate",
                                NodeClassNames[sopc], type2name(type), num_elem);
      return false;
    }
  } else {
    // Check that architecture supports this op-size-type combination.
    if (!Matcher::match_rule_supported_vector(sopc, num_elem, type)) {
      non_product_log_if_needed("  ** Rejected vector op (%s,%s,%d) because architecture does not support it",
                                NodeClassNames[sopc], type2name(type), num_elem);
      return false;
    } else {
      assert(Matcher::match_rule_supported(sopc), "must be supported");
    }
  }

  if (num_elem == 1) {
    if (mask_use_type != VecMaskNotUsed) {
      non_product_log_if_needed("  ** Rejected vector mask op (%s,%s,%d) because architecture does not support it",
                                NodeClassNames[sopc], type2name(type), num_elem);
      return false;
    }

    if (sopc != 0) {
      if (sopc != Op_LoadVector && sopc != Op_StoreVector) {
        non_product_log_if_needed("  ** Not a svml call or load/store vector op (%s,%s,%d)",
                                  NodeClassNames[sopc], type2name(type), num_elem);
        return false;
      }
    }
  }

  if (!has_scalar_args && VectorNode::is_vector_shift(sopc) &&
      Matcher::supports_vector_variable_shifts() == false) {
    log_if_needed("  ** Rejected vector op (%s,%s,%d) because architecture does not support variable vector shifts",
                  NodeClassNames[sopc], type2name(type), num_elem);
    return false;
  }

  // Check if mask unboxing is supported, this is a two step process which first loads the contents
  // of boolean array into vector followed by either lane expansion to match the lane size of masked
  // vector operation or populate the predicate register.
  if ((mask_use_type & VecMaskUseLoad) != 0) {
    if (!Matcher::match_rule_supported_vector(Op_VectorLoadMask, num_elem, type) ||
        !Matcher::match_rule_supported_vector(Op_LoadVector, num_elem, T_BOOLEAN)) {
      non_product_log_if_needed("  ** Rejected vector mask loading (%s,%s,%d) because architecture does not support it",
                                NodeClassNames[Op_VectorLoadMask], type2name(type), num_elem);
      return false;
    }
  }

  // Check if mask boxing is supported, this is a two step process which first stores the contents
  // of mask vector / predicate register into a boolean vector followed by vector store operation to
  // transfer the contents to underlined storage of mask boxes which is a boolean array.
  if ((mask_use_type & VecMaskUseStore) != 0) {
    if (!Matcher::match_rule_supported_vector(Op_VectorStoreMask, num_elem, type) ||
        !Matcher::match_rule_supported_vector(Op_StoreVector, num_elem, T_BOOLEAN)) {
      non_product_log_if_needed("Rejected vector mask storing (%s,%s,%d) because architecture does not support it",
                                NodeClassNames[Op_VectorStoreMask], type2name(type), num_elem);
      return false;
    }
  }

  if ((mask_use_type & VecMaskUsePred) != 0) {
    bool is_supported = false;
    if (Matcher::has_predicated_vectors()) {
      if (VectorNode::is_vector_integral_negate(sopc)) {
        is_supported = VectorNode::is_vector_integral_negate_supported(sopc, num_elem, type, true);
      } else {
        is_supported = Matcher::match_rule_supported_vector_masked(sopc, num_elem, type);
      }
    }
    is_supported |= Matcher::supports_vector_predicate_op_emulation(sopc, num_elem, type);

    if (!is_supported) {
      non_product_log_if_needed("Rejected vector mask predicate using (%s,%s,%d) because architecture does not support it",
                                NodeClassNames[sopc], type2name(type), num_elem);
      return false;
    }
  }

  return true;
}

static bool is_klass_initialized(const TypeInstPtr* vec_klass) {
  if (vec_klass->const_oop() == nullptr) {
    return false; // uninitialized or some kind of unsafe access
  }
  assert(vec_klass->const_oop()->as_instance()->java_lang_Class_klass() != nullptr, "klass instance expected");
  ciInstanceKlass* klass =  vec_klass->const_oop()->as_instance()->java_lang_Class_klass()->as_instance_klass();
  return klass->is_initialized();
}

// public static
// <V extends Vector<E>,
//  M extends VectorMask<E>,
//  E>
// V unaryOp(int oprId, Class<? extends V> vmClass, Class<? extends M> maskClass, Class<E> elementType,
//           int length, V v, M m,
//           UnaryOperation<V, M> defaultImpl)
//
// public static
// <V,
//  M extends VectorMask<E>,
//  E>
// V binaryOp(int oprId, Class<? extends V> vmClass, Class<? extends M> maskClass, Class<E> elementType,
//            int length, V v1, V v2, M m,
//            BinaryOperation<V, M> defaultImpl)
//
// public static
// <V extends Vector<E>,
//  M extends VectorMask<E>,
//  E>
// V ternaryOp(int oprId, Class<? extends V> vmClass, Class<? extends M> maskClass, Class<E> elementType,
//             int length, V v1, V v2, V v3, M m,
//             TernaryOperation<V, M> defaultImpl)
//
bool LibraryCallKit::inline_vector_nary_operation(int n) {
  const TypeInt*     opr          = gvn().type(argument(0))->isa_int();
  const TypeInstPtr* vector_klass = gvn().type(argument(1))->isa_instptr();
  const TypeInstPtr* mask_klass   = gvn().type(argument(2))->isa_instptr();
  const TypeInstPtr* elem_klass   = gvn().type(argument(3))->isa_instptr();
  const TypeInt*     vlen         = gvn().type(argument(4))->isa_int();

  if (opr == nullptr || vector_klass == nullptr || elem_klass == nullptr || vlen == nullptr ||
      !opr->is_con() || vector_klass->const_oop() == nullptr || elem_klass->const_oop() == nullptr || !vlen->is_con()) {
    log_if_needed("  ** missing constant: opr=%s vclass=%s etype=%s vlen=%s",
                    NodeClassNames[argument(0)->Opcode()],
                    NodeClassNames[argument(1)->Opcode()],
                    NodeClassNames[argument(3)->Opcode()],
                    NodeClassNames[argument(4)->Opcode()]);
    return false; // not enough info for intrinsification
  }

  ciType* elem_type = elem_klass->const_oop()->as_instance()->java_mirror_type();
  if (!elem_type->is_primitive_type()) {
    log_if_needed("  ** not a primitive bt=%d", elem_type->basic_type());
    return false; // should be primitive type
  }
  if (!is_klass_initialized(vector_klass)) {
    log_if_needed("  ** klass argument not initialized");
    return false;
  }

  // "argument(n + 5)" should be the mask object. We assume it is "null" when no mask
  // is used to control this operation.
  const Type* vmask_type = gvn().type(argument(n + 5));
  bool is_masked_op = vmask_type != TypePtr::NULL_PTR;
  if (is_masked_op) {
    if (mask_klass == nullptr || mask_klass->const_oop() == nullptr) {
      log_if_needed("  ** missing constant: maskclass=%s", NodeClassNames[argument(2)->Opcode()]);
      return false; // not enough info for intrinsification
    }

    if (!is_klass_initialized(mask_klass)) {
      log_if_needed("  ** mask klass argument not initialized");
      return false;
    }

    if (vmask_type->maybe_null()) {
      log_if_needed("  ** null mask values are not allowed for masked op");
      return false;
    }
  }

  BasicType elem_bt = elem_type->basic_type();
  bool has_scalar_op = VectorSupport::has_scalar_op(opr->get_con());
  bool is_unsigned = VectorSupport::is_unsigned_op(opr->get_con());

  int num_elem = vlen->get_con();
  int opc = VectorSupport::vop2ideal(opr->get_con(), elem_bt);
  int sopc = has_scalar_op ? VectorNode::opcode(opc, elem_bt) : opc;
  if ((opc != Op_CallLeafVector) && (sopc == 0)) {
    log_if_needed("  ** operation not supported: opc=%s bt=%s", NodeClassNames[opc], type2name(elem_bt));
    return false; // operation not supported
  }
  if (num_elem == 1) {
    if (opc != Op_CallLeafVector || elem_bt != T_DOUBLE) {
      log_if_needed("  ** not a svml call: arity=%d opc=%d vlen=%d etype=%s",
                      n, opc, num_elem, type2name(elem_bt));
      return false;
    }
  }
  ciKlass* vbox_klass = vector_klass->const_oop()->as_instance()->java_lang_Class_klass();
  const TypeInstPtr* vbox_type = TypeInstPtr::make_exact(TypePtr::NotNull, vbox_klass);

  if (is_vector_mask(vbox_klass)) {
    assert(!is_masked_op, "mask operations do not need mask to control");
  }

  if (opc == Op_CallLeafVector) {
    if (!UseVectorStubs) {
      log_if_needed("  ** vector stubs support is disabled");
      return false;
    }
    if (!Matcher::supports_vector_calling_convention()) {
      log_if_needed("  ** no vector calling conventions supported");
      return false;
    }
    if (!Matcher::vector_size_supported(elem_bt, num_elem)) {
      log_if_needed("  ** vector size (vlen=%d, etype=%s) is not supported",
                      num_elem, type2name(elem_bt));
      return false;
    }
  }

  // When using mask, mask use type needs to be VecMaskUseLoad.
  VectorMaskUseType mask_use_type = is_vector_mask(vbox_klass) ? VecMaskUseAll
                                      : is_masked_op ? VecMaskUseLoad : VecMaskNotUsed;
  if ((sopc != 0) && !arch_supports_vector(sopc, num_elem, elem_bt, mask_use_type)) {
    log_if_needed("  ** not supported: arity=%d opc=%d vlen=%d etype=%s ismask=%d is_masked_op=%d",
                    n, sopc, num_elem, type2name(elem_bt),
                    is_vector_mask(vbox_klass) ? 1 : 0, is_masked_op ? 1 : 0);
    return false; // not supported
  }

  // Return true if current platform has implemented the masked operation with predicate feature.
  bool use_predicate = is_masked_op && sopc != 0 && arch_supports_vector(sopc, num_elem, elem_bt, VecMaskUsePred);
  if (is_masked_op && !use_predicate && !arch_supports_vector(Op_VectorBlend, num_elem, elem_bt, VecMaskUseLoad)) {
    log_if_needed("  ** not supported: arity=%d opc=%d vlen=%d etype=%s ismask=0 is_masked_op=1",
                    n, sopc, num_elem, type2name(elem_bt));
    return false;
  }

  Node* opd1 = nullptr; Node* opd2 = nullptr; Node* opd3 = nullptr;
  switch (n) {
    case 3: {
      opd3 = unbox_vector(argument(7), vbox_type, elem_bt, num_elem);
      if (opd3 == nullptr) {
        log_if_needed("  ** unbox failed v3=%s",
                        NodeClassNames[argument(7)->Opcode()]);
        return false;
      }
      // fall-through
    }
    case 2: {
      opd2 = unbox_vector(argument(6), vbox_type, elem_bt, num_elem);
      if (opd2 == nullptr) {
        log_if_needed("  ** unbox failed v2=%s",
                        NodeClassNames[argument(6)->Opcode()]);
        return false;
      }
      // fall-through
    }
    case 1: {
      opd1 = unbox_vector(argument(5), vbox_type, elem_bt, num_elem);
      if (opd1 == nullptr) {
        log_if_needed("  ** unbox failed v1=%s",
                        NodeClassNames[argument(5)->Opcode()]);
        return false;
      }
      break;
    }
    default: fatal("unsupported arity: %d", n);
  }

  Node* mask = nullptr;
  if (is_masked_op) {
    ciKlass* mbox_klass = mask_klass->const_oop()->as_instance()->java_lang_Class_klass();
    assert(is_vector_mask(mbox_klass), "argument(2) should be a mask class");
    const TypeInstPtr* mbox_type = TypeInstPtr::make_exact(TypePtr::NotNull, mbox_klass);
    mask = unbox_vector(argument(n + 5), mbox_type, elem_bt, num_elem);
    if (mask == nullptr) {
      log_if_needed("  ** unbox failed mask=%s",
                      NodeClassNames[argument(n + 5)->Opcode()]);
      return false;
    }
  }

  Node* operation = nullptr;
  if (opc == Op_CallLeafVector) {
    assert(UseVectorStubs, "sanity");
    operation = gen_call_to_vector_math(opr->get_con(), elem_bt, num_elem, opd1, opd2);
    if (operation == nullptr) {
      log_if_needed("  ** Vector math call failed for %s_%s_%d",
                         (elem_bt == T_FLOAT) ? "float" : "double",
                         VectorSupport::mathname[opr->get_con() - VectorSupport::VECTOR_OP_MATH_START],
                         num_elem * type2aelembytes(elem_bt));
      return false;
     }
  } else {
    const TypeVect* vt = TypeVect::make(elem_bt, num_elem, is_vector_mask(vbox_klass));
    switch (n) {
      case 1:
      case 2: {
        operation = VectorNode::make(sopc, opd1, opd2, vt, is_vector_mask(vbox_klass), VectorNode::is_shift_opcode(opc), is_unsigned);
        break;
      }
      case 3: {
        operation = VectorNode::make(sopc, opd1, opd2, opd3, vt);
        break;
      }
      default: fatal("unsupported arity: %d", n);
    }
  }

  if (is_masked_op && mask != nullptr) {
    if (use_predicate) {
      operation->add_req(mask);
      operation->add_flag(Node::Flag_is_predicated_vector);
    } else {
      operation->add_flag(Node::Flag_is_predicated_using_blend);
      operation = gvn().transform(operation);
      operation = new VectorBlendNode(opd1, operation, mask);
    }
  }
  operation = gvn().transform(operation);

  // Wrap it up in VectorBox to keep object type information.
  Node* vbox = box_vector(operation, vbox_type, elem_bt, num_elem);
  set_result(vbox);
  C->set_max_vector_size(MAX2(C->max_vector_size(), (uint)(num_elem * type2aelembytes(elem_bt))));
  return true;
}

<<<<<<< HEAD
// public static
=======
// Following routine generates IR corresponding to AbstractShuffle::partiallyWrapIndex method,
// which partially wraps index by modulo VEC_LENGTH and generates a negative index value if original
// index is out of valid index range [0, VEC_LENGTH)
//
//   wrapped_index = (VEC_LENGTH - 1) & index
//   if (index u> VEC_LENGTH) {
//     wrapped_index -= VEC_LENGTH;
//
// Note: Unsigned greater than comparison treat both <0 and >VEC_LENGTH indices as out-of-bound
// indexes.
Node* LibraryCallKit::partially_wrap_indexes(Node* index_vec, int num_elem, BasicType elem_bt) {
  assert(elem_bt == T_BYTE, "Shuffles use byte array based backing storage.");
  const TypeVect* vt  = TypeVect::make(elem_bt, num_elem);

  Node* mod_mask = gvn().makecon(TypeInt::make(num_elem-1));
  Node* bcast_mod_mask = gvn().transform(VectorNode::scalar2vector(mod_mask, num_elem, elem_bt));

  BoolTest::mask pred = BoolTest::ugt;
  ConINode* pred_node = (ConINode*)gvn().makecon(TypeInt::make(pred));
  Node* lane_cnt  = gvn().makecon(TypeInt::make(num_elem));
  Node* bcast_lane_cnt = gvn().transform(VectorNode::scalar2vector(lane_cnt, num_elem, elem_bt));
  const TypeVect* vmask_type = TypeVect::makemask(elem_bt, num_elem);
  Node* mask = gvn().transform(new VectorMaskCmpNode(pred, bcast_lane_cnt, index_vec, pred_node, vmask_type));

  // Make the indices greater than lane count as -ve values to match the java side implementation.
  index_vec = gvn().transform(VectorNode::make(Op_AndV, index_vec, bcast_mod_mask, vt));
  Node* biased_val = gvn().transform(VectorNode::make(Op_SubVB, index_vec, bcast_lane_cnt, vt));
  return gvn().transform(new VectorBlendNode(biased_val, index_vec, mask));
}

// <Sh extends VectorShuffle<E>,  E>
//  Sh ShuffleIota(Class<?> E, Class<?> shuffleClass, Vector.Species<E> s, int length,
//                  int start, int step, int wrap, ShuffleIotaOperation<Sh, E> defaultImpl)
bool LibraryCallKit::inline_vector_shuffle_iota() {
  const TypeInstPtr* shuffle_klass = gvn().type(argument(1))->isa_instptr();
  const TypeInt*     vlen          = gvn().type(argument(3))->isa_int();
  const TypeInt*     start_val     = gvn().type(argument(4))->isa_int();
  const TypeInt*     step_val      = gvn().type(argument(5))->isa_int();
  const TypeInt*     wrap          = gvn().type(argument(6))->isa_int();

  if (shuffle_klass == nullptr || shuffle_klass->const_oop() == nullptr ||
      vlen == nullptr || !vlen->is_con() || start_val == nullptr || step_val == nullptr ||
      wrap == nullptr || !wrap->is_con()) {
    return false; // not enough info for intrinsification
  }

  if (!is_klass_initialized(shuffle_klass)) {
    log_if_needed("  ** klass argument not initialized");
    return false;
  }

  int do_wrap = wrap->get_con();
  int num_elem = vlen->get_con();
  BasicType elem_bt = T_BYTE;

  bool effective_indices_in_range = false;
  if (start_val->is_con() && step_val->is_con()) {
    int effective_min_index = start_val->get_con();
    int effective_max_index = start_val->get_con() + step_val->get_con() * (num_elem - 1);
    effective_indices_in_range = effective_max_index >= effective_min_index && effective_min_index >= -128 && effective_max_index <= 127;
  }

  if (!do_wrap && !effective_indices_in_range) {
    // Disable instrinsification for unwrapped shuffle iota if start/step
    // values are non-constant OR if intermediate result overflows byte value range.
    return false;
  }

  if (!arch_supports_vector(Op_AddVB, num_elem, elem_bt, VecMaskNotUsed)           ||
      !arch_supports_vector(Op_AndV, num_elem, elem_bt, VecMaskNotUsed)            ||
      !arch_supports_vector(Op_VectorLoadConst, num_elem, elem_bt, VecMaskNotUsed) ||
      !arch_supports_vector(Op_Replicate, num_elem, elem_bt, VecMaskNotUsed)) {
    return false;
  }

  if (!do_wrap &&
      (!arch_supports_vector(Op_SubVB, num_elem, elem_bt, VecMaskNotUsed)       ||
      !arch_supports_vector(Op_VectorBlend, num_elem, elem_bt, VecMaskNotUsed)  ||
      !arch_supports_vector(Op_VectorMaskCmp, num_elem, elem_bt, VecMaskNotUsed))) {
    return false;
  }

  bool step_multiply = !step_val->is_con() || !is_power_of_2(step_val->get_con());
  if ((step_multiply && !arch_supports_vector(Op_MulVB, num_elem, elem_bt, VecMaskNotUsed)) ||
      (!step_multiply && !arch_supports_vector(Op_LShiftVB, num_elem, elem_bt, VecMaskNotUsed))) {
    return false;
  }

  const TypeVect* vt = TypeVect::make(elem_bt, num_elem);

  Node* res = gvn().transform(new VectorLoadConstNode(gvn().makecon(TypeInt::ZERO), vt));

  Node* start = argument(4);
  Node* step  = argument(5);

  if (step_multiply) {
    Node* bcast_step = gvn().transform(VectorNode::scalar2vector(step, num_elem, elem_bt));
    res = gvn().transform(VectorNode::make(Op_MulVB, res, bcast_step, vt));
  } else if (step_val->get_con() > 1) {
    Node* cnt = gvn().makecon(TypeInt::make(log2i_exact(step_val->get_con())));
    Node* shift_cnt = vector_shift_count(cnt, Op_LShiftI, elem_bt, num_elem);
    res = gvn().transform(VectorNode::make(Op_LShiftVB, res, shift_cnt, vt));
  }

  if (!start_val->is_con() || start_val->get_con() != 0) {
    Node* bcast_start = gvn().transform(VectorNode::scalar2vector(start, num_elem, elem_bt));
    res = gvn().transform(VectorNode::make(Op_AddVB, res, bcast_start, vt));
  }

  Node* mod_val = gvn().makecon(TypeInt::make(num_elem-1));
  Node* bcast_mod = gvn().transform(VectorNode::scalar2vector(mod_val, num_elem, elem_bt));

  if (do_wrap)  {
    // Wrap the indices greater than lane count.
    res = gvn().transform(VectorNode::make(Op_AndV, res, bcast_mod, vt));
  } else {
    res = partially_wrap_indexes(res, num_elem, elem_bt);
  }

  ciKlass* sbox_klass = shuffle_klass->const_oop()->as_instance()->java_lang_Class_klass();
  const TypeInstPtr* shuffle_box_type = TypeInstPtr::make_exact(TypePtr::NotNull, sbox_klass);

  // Wrap it up in VectorBox to keep object type information.
  res = box_vector(res, shuffle_box_type, elem_bt, num_elem);
  set_result(res);
  C->set_max_vector_size(MAX2(C->max_vector_size(), (uint)(num_elem * type2aelembytes(elem_bt))));
  return true;
}

>>>>>>> 6711e132
// <E, M>
// long maskReductionCoerced(int oper, Class<? extends M> maskClass, Class<?> elemClass,
//                          int length, M m, VectorMaskOp<M> defaultImpl)
bool LibraryCallKit::inline_vector_mask_operation() {
  const TypeInt*     oper       = gvn().type(argument(0))->isa_int();
  const TypeInstPtr* mask_klass = gvn().type(argument(1))->isa_instptr();
  const TypeInstPtr* elem_klass = gvn().type(argument(2))->isa_instptr();
  const TypeInt*     vlen       = gvn().type(argument(3))->isa_int();
  Node*              mask       = argument(4);

  if (mask_klass == nullptr || elem_klass == nullptr || mask->is_top() || vlen == nullptr) {
    return false; // dead code
  }

  if (!is_klass_initialized(mask_klass)) {
    log_if_needed("  ** klass argument not initialized");
    return false;
  }

  int num_elem = vlen->get_con();
  ciType* elem_type = elem_klass->const_oop()->as_instance()->java_mirror_type();
  BasicType elem_bt = elem_type->basic_type();

  int mopc = VectorSupport::vop2ideal(oper->get_con(), elem_bt);
  if (!arch_supports_vector(mopc, num_elem, elem_bt, VecMaskUseLoad)) {
    log_if_needed("  ** not supported: arity=1 op=cast#%d/3 vlen2=%d etype2=%s",
                    mopc, num_elem, type2name(elem_bt));
    return false; // not supported
  }

  const Type* elem_ty = Type::get_const_basic_type(elem_bt);
  ciKlass* mbox_klass = mask_klass->const_oop()->as_instance()->java_lang_Class_klass();
  const TypeInstPtr* mask_box_type = TypeInstPtr::make_exact(TypePtr::NotNull, mbox_klass);
  Node* mask_vec = unbox_vector(mask, mask_box_type, elem_bt, num_elem);
  if (mask_vec == nullptr) {
    log_if_needed("  ** unbox failed mask=%s",
                      NodeClassNames[argument(4)->Opcode()]);
    return false;
  }

  if (mask_vec->bottom_type()->isa_vectmask() == nullptr) {
    mask_vec = gvn().transform(VectorStoreMaskNode::make(gvn(), mask_vec, elem_bt, num_elem));
  }
  const Type* maskoper_ty = mopc == Op_VectorMaskToLong ? (const Type*)TypeLong::LONG : (const Type*)TypeInt::INT;
  Node* maskoper = gvn().transform(VectorMaskOpNode::make(mask_vec, maskoper_ty, mopc));
  if (mopc != Op_VectorMaskToLong) {
    maskoper = ConvI2L(maskoper);
  }
  set_result(maskoper);

  C->set_max_vector_size(MAX2(C->max_vector_size(), (uint)(num_elem * type2aelembytes(elem_bt))));
  return true;
}

// public static
<<<<<<< HEAD
=======
// <V,
//  Sh extends VectorShuffle<E>,
//  E>
// V shuffleToVector(Class<? extends Vector<E>> vclass, Class<E> elementType,
//                   Class<? extends Sh> shuffleClass, Sh s, int length,
//                   ShuffleToVectorOperation<V, Sh, E> defaultImpl)
bool LibraryCallKit::inline_vector_shuffle_to_vector() {
  const TypeInstPtr* vector_klass  = gvn().type(argument(0))->isa_instptr();
  const TypeInstPtr* elem_klass    = gvn().type(argument(1))->isa_instptr();
  const TypeInstPtr* shuffle_klass = gvn().type(argument(2))->isa_instptr();
  Node*              shuffle       = argument(3);
  const TypeInt*     vlen          = gvn().type(argument(4))->isa_int();

  if (vector_klass == nullptr || elem_klass == nullptr || shuffle_klass == nullptr || shuffle->is_top() || vlen == nullptr) {
    return false; // dead code
  }
  if (!vlen->is_con() || vector_klass->const_oop() == nullptr || shuffle_klass->const_oop() == nullptr) {
    return false; // not enough info for intrinsification
  }
  if (!is_klass_initialized(shuffle_klass) || !is_klass_initialized(vector_klass) ) {
    log_if_needed("  ** klass argument not initialized");
    return false;
  }

  int num_elem = vlen->get_con();
  ciType* elem_type = elem_klass->const_oop()->as_instance()->java_mirror_type();
  BasicType elem_bt = elem_type->basic_type();

  if (num_elem < 4) {
    return false;
  }

  int cast_vopc = VectorCastNode::opcode(-1, T_BYTE); // from shuffle of type T_BYTE
  // Make sure that cast is implemented to particular type/size combination.
  if (!arch_supports_vector(cast_vopc, num_elem, elem_bt, VecMaskNotUsed)) {
    log_if_needed("  ** not supported: arity=1 op=cast#%d/3 vlen2=%d etype2=%s",
        cast_vopc, num_elem, type2name(elem_bt));
    return false;
  }

  ciKlass* sbox_klass = shuffle_klass->const_oop()->as_instance()->java_lang_Class_klass();
  const TypeInstPtr* shuffle_box_type = TypeInstPtr::make_exact(TypePtr::NotNull, sbox_klass);

  // Unbox shuffle with true flag to indicate its load shuffle to vector
  // shuffle is a byte array
  Node* shuffle_vec = unbox_vector(shuffle, shuffle_box_type, T_BYTE, num_elem, true);

  // cast byte to target element type
  shuffle_vec = gvn().transform(VectorCastNode::make(cast_vopc, shuffle_vec, elem_bt, num_elem));

  ciKlass* vbox_klass = vector_klass->const_oop()->as_instance()->java_lang_Class_klass();
  const TypeInstPtr* vec_box_type = TypeInstPtr::make_exact(TypePtr::NotNull, vbox_klass);

  // Box vector
  Node* res = box_vector(shuffle_vec, vec_box_type, elem_bt, num_elem);
  set_result(res);
  C->set_max_vector_size(MAX2(C->max_vector_size(), (uint)(num_elem * type2aelembytes(elem_bt))));
  return true;
}

// public static
// <E,
//  SH extends VectorShuffle<E>>
// SH wrapShuffleIndexes(Class<E> eClass, Class<? extends SH> shClass, SH sh, int length,
//                       ShuffleWrapIndexesOperation<SH> defaultImpl)
bool LibraryCallKit::inline_vector_wrap_shuffle_indexes() {
  const TypeInstPtr* elem_klass    = gvn().type(argument(0))->isa_instptr();
  const TypeInstPtr* shuffle_klass = gvn().type(argument(1))->isa_instptr();
  Node*              shuffle       = argument(2);
  const TypeInt*     vlen          = gvn().type(argument(3))->isa_int();

  if (elem_klass == nullptr || shuffle_klass == nullptr || shuffle->is_top() || vlen == nullptr ||
      !vlen->is_con() || shuffle_klass->const_oop() == nullptr) {
    // not enough info for intrinsification
    return false;
  }

  if (!is_klass_initialized(shuffle_klass)) {
    log_if_needed("  ** klass argument not initialized");
    return false;
  }

  int num_elem = vlen->get_con();
  if ((num_elem < 4) || !is_power_of_2(num_elem)) {
    log_if_needed("  ** vlen < 4 or not power of two=%d", num_elem);
    return false;
  }

  // Shuffles use byte array based backing storage
  BasicType shuffle_bt = T_BYTE;
  if (!arch_supports_vector(Op_AndV, num_elem, shuffle_bt, VecMaskNotUsed) ||
      !arch_supports_vector(Op_Replicate, num_elem, shuffle_bt, VecMaskNotUsed)) {
    log_if_needed("  ** not supported: op=wrapShuffleIndexes vlen=%d etype=%s",
                  num_elem, type2name(shuffle_bt));
    return false;
  }

  ciKlass* sbox_klass = shuffle_klass->const_oop()->as_instance()->java_lang_Class_klass();
  const TypeInstPtr* shuffle_box_type = TypeInstPtr::make_exact(TypePtr::NotNull, sbox_klass);

  // Unbox shuffle with true flag to indicate its load shuffle to vector
  // shuffle is a byte array
  Node* shuffle_vec = unbox_vector(shuffle, shuffle_box_type, shuffle_bt, num_elem, true);

  const TypeVect* vt  = TypeVect::make(shuffle_bt, num_elem);
  Node* mod_mask = gvn().makecon(TypeInt::make(num_elem - 1));
  Node* bcast_mod_mask  = gvn().transform(VectorNode::scalar2vector(mod_mask, num_elem, shuffle_bt));
  // Wrap the indices greater than lane count.
  Node* res = gvn().transform(VectorNode::make(Op_AndV, shuffle_vec, bcast_mod_mask, vt));

  // Wrap it up in VectorBox to keep object type information.
  res = box_vector(res, shuffle_box_type, shuffle_bt, num_elem);
  set_result(res);
  C->set_max_vector_size(MAX2(C->max_vector_size(), (uint)(num_elem * type2aelembytes(shuffle_bt))));
  return true;
}

// public static
>>>>>>> 6711e132
// <M,
//  S extends VectorSpecies<E>,
//  E>
// M fromBitsCoerced(Class<? extends M> vmClass, Class<E> elementType, int length,
//                    long bits, int mode, S s,
//                    BroadcastOperation<M, E, S> defaultImpl)
bool LibraryCallKit::inline_vector_frombits_coerced() {
  const TypeInstPtr* vector_klass = gvn().type(argument(0))->isa_instptr();
  const TypeInstPtr* elem_klass   = gvn().type(argument(1))->isa_instptr();
  const TypeInt*     vlen         = gvn().type(argument(2))->isa_int();
  const TypeLong*    bits_type    = gvn().type(argument(3))->isa_long();
  // Mode argument determines the mode of operation it can take following values:-
  // MODE_BROADCAST for vector Vector.broadcast and VectorMask.maskAll operations.
  // MODE_BITS_COERCED_LONG_TO_MASK for VectorMask.fromLong operation.
  const TypeInt*     mode         = gvn().type(argument(5))->isa_int();

  if (vector_klass == nullptr || elem_klass == nullptr || vlen == nullptr || mode == nullptr ||
      bits_type == nullptr || vector_klass->const_oop() == nullptr || elem_klass->const_oop() == nullptr ||
      !vlen->is_con() || !mode->is_con()) {
    log_if_needed("  ** missing constant: vclass=%s etype=%s vlen=%s bitwise=%s",
                    NodeClassNames[argument(0)->Opcode()],
                    NodeClassNames[argument(1)->Opcode()],
                    NodeClassNames[argument(2)->Opcode()],
                    NodeClassNames[argument(5)->Opcode()]);
    return false; // not enough info for intrinsification
  }

  if (!is_klass_initialized(vector_klass)) {
    log_if_needed("  ** klass argument not initialized");
    return false;
  }
  ciType* elem_type = elem_klass->const_oop()->as_instance()->java_mirror_type();
  if (!elem_type->is_primitive_type()) {
    log_if_needed("  ** not a primitive bt=%d", elem_type->basic_type());
    return false; // should be primitive type
  }
  BasicType elem_bt = elem_type->basic_type();
  int num_elem = vlen->get_con();
  ciKlass* vbox_klass = vector_klass->const_oop()->as_instance()->java_lang_Class_klass();
  const TypeInstPtr* vbox_type = TypeInstPtr::make_exact(TypePtr::NotNull, vbox_klass);

  bool is_mask = is_vector_mask(vbox_klass);
  int  bcast_mode = mode->get_con();
  VectorMaskUseType checkFlags = (VectorMaskUseType)(is_mask ? VecMaskUseAll : VecMaskNotUsed);
  int opc = bcast_mode == VectorSupport::MODE_BITS_COERCED_LONG_TO_MASK ? Op_VectorLongToMask : Op_Replicate;

  if (!arch_supports_vector(opc, num_elem, elem_bt, checkFlags, true /*has_scalar_args*/)) {
    log_if_needed("  ** not supported: arity=0 op=broadcast vlen=%d etype=%s ismask=%d bcast_mode=%d",
                    num_elem, type2name(elem_bt),
                    is_mask ? 1 : 0,
                    bcast_mode);
    return false; // not supported
  }

  Node* broadcast = nullptr;
  Node* bits = argument(3);
  Node* elem = bits;

  if (opc == Op_VectorLongToMask) {
    const TypeVect* vt = TypeVect::makemask(elem_bt, num_elem);
    if (vt->isa_vectmask()) {
      broadcast = gvn().transform(new VectorLongToMaskNode(elem, vt));
    } else {
      const TypeVect* mvt = TypeVect::make(T_BOOLEAN, num_elem);
      broadcast = gvn().transform(new VectorLongToMaskNode(elem, mvt));
      broadcast = gvn().transform(new VectorLoadMaskNode(broadcast, vt));
    }
  } else {
    switch (elem_bt) {
      case T_BOOLEAN: // fall-through
      case T_BYTE:    // fall-through
      case T_SHORT:   // fall-through
      case T_CHAR:    // fall-through
      case T_INT: {
        elem = gvn().transform(new ConvL2INode(bits));
        break;
      }
      case T_DOUBLE: {
        elem = gvn().transform(new MoveL2DNode(bits));
        break;
      }
      case T_FLOAT: {
        bits = gvn().transform(new ConvL2INode(bits));
        elem = gvn().transform(new MoveI2FNode(bits));
        break;
      }
      case T_LONG: {
        // no conversion needed
        break;
      }
      default: fatal("%s", type2name(elem_bt));
    }
    broadcast = VectorNode::scalar2vector(elem, num_elem, elem_bt, is_mask);
    broadcast = gvn().transform(broadcast);
  }

  Node* box = box_vector(broadcast, vbox_type, elem_bt, num_elem);
  set_result(box);
  C->set_max_vector_size(MAX2(C->max_vector_size(), (uint)(num_elem * type2aelembytes(elem_bt))));
  return true;
}

static bool elem_consistent_with_arr(BasicType elem_bt, const TypeAryPtr* arr_type, bool mismatched_ms) {
  assert(arr_type != nullptr, "unexpected");
  BasicType arr_elem_bt = arr_type->elem()->array_element_basic_type();
  if (elem_bt == arr_elem_bt) {
    return true;
  } else if (elem_bt == T_SHORT && arr_elem_bt == T_CHAR) {
    // Load/store of short vector from/to char[] is supported
    return true;
  } else if (elem_bt == T_BYTE && arr_elem_bt == T_BOOLEAN) {
    // Load/store of byte vector from/to boolean[] is supported
    return true;
  } else {
    return mismatched_ms;
  }
}

//  public static
//  <C,
//   VM extends VectorPayload,
//   E,
//   S extends VectorSpecies<E>>
//  VM load(Class<? extends VM> vmClass, Class<E> eClass,
//          int length,
//          Object base, long offset,            // Unsafe addressing
//          boolean fromSegment,
//          C container, long index, S s,        // Arguments for default implementation
//          LoadOperation<C, VM, S> defaultImpl) {
//  public static
//  <C,
//   V extends VectorPayload>
//  void store(Class<?> vClass, Class<?> eClass,
//             int length,
//             Object base, long offset,        // Unsafe addressing
//             boolean fromSegment,
//             V v, C container, long index,    // Arguments for default implementation
//             StoreVectorOperation<C, V> defaultImpl) {
bool LibraryCallKit::inline_vector_mem_operation(bool is_store) {
  const TypeInstPtr* vector_klass = gvn().type(argument(0))->isa_instptr();
  const TypeInstPtr* elem_klass   = gvn().type(argument(1))->isa_instptr();
  const TypeInt*     vlen         = gvn().type(argument(2))->isa_int();
  const TypeInt*     from_ms      = gvn().type(argument(6))->isa_int();

  if (vector_klass == nullptr || elem_klass == nullptr || vlen == nullptr || !from_ms->is_con() ||
      vector_klass->const_oop() == nullptr || elem_klass->const_oop() == nullptr || !vlen->is_con()) {
    log_if_needed("  ** missing constant: vclass=%s etype=%s vlen=%s from_ms=%s",
                    NodeClassNames[argument(0)->Opcode()],
                    NodeClassNames[argument(1)->Opcode()],
                    NodeClassNames[argument(2)->Opcode()],
                    NodeClassNames[argument(6)->Opcode()]);
    return false; // not enough info for intrinsification
  }
  if (!is_klass_initialized(vector_klass)) {
    log_if_needed("  ** klass argument not initialized");
    return false;
  }

  ciType* elem_type = elem_klass->const_oop()->as_instance()->java_mirror_type();
  if (!elem_type->is_primitive_type()) {
    log_if_needed("  ** not a primitive bt=%d", elem_type->basic_type());
    return false; // should be primitive type
  }
  BasicType elem_bt = elem_type->basic_type();
  int num_elem = vlen->get_con();

  // TODO When mask usage is supported, VecMaskNotUsed needs to be VecMaskUseLoad.
  if (!arch_supports_vector(is_store ? Op_StoreVector : Op_LoadVector, num_elem, elem_bt, VecMaskNotUsed)) {
    log_if_needed("  ** not supported: arity=%d op=%s vlen=%d etype=%s ismask=no",
                    is_store, is_store ? "store" : "load",
                    num_elem, type2name(elem_bt));
    return false; // not supported
  }

  ciKlass* vbox_klass = vector_klass->const_oop()->as_instance()->java_lang_Class_klass();
  bool is_mask = is_vector_mask(vbox_klass);

  Node* base = argument(3);
  Node* offset = ConvL2X(argument(4));

  // Save state and restore on bailout
  uint old_sp = sp();
  SafePointNode* old_map = clone_map();

  Node* addr = make_unsafe_address(base, offset, (is_mask ? T_BOOLEAN : elem_bt), true);

  // The memory barrier checks are based on ones for unsafe access.
  // This is not 1-1 implementation.
  const Type *const base_type = gvn().type(base);

  const TypePtr *addr_type = gvn().type(addr)->isa_ptr();
  const TypeAryPtr* arr_type = addr_type->isa_aryptr();

  const bool in_native = TypePtr::NULL_PTR == base_type; // base always null
  const bool in_heap   = !TypePtr::NULL_PTR->higher_equal(base_type); // base never null

  const bool is_mixed_access = !in_heap && !in_native;

  const bool is_mismatched_access = in_heap && (addr_type->isa_aryptr() == nullptr);

  const bool needs_cpu_membar = is_mixed_access || is_mismatched_access;

  // For non-masked mismatched memory segment vector read/write accesses, intrinsification can continue
  // with unknown backing storage type and compiler can skip inserting explicit reinterpretation IR after
  // loading from or before storing to backing storage which is mandatory for semantic correctness of
  // big-endian memory layout.
  bool mismatched_ms = LITTLE_ENDIAN_ONLY(false)
      BIG_ENDIAN_ONLY(from_ms->get_con() && !is_mask && arr_type != nullptr &&
                      arr_type->elem()->array_element_basic_type() != elem_bt);
  BasicType mem_elem_bt = mismatched_ms ? arr_type->elem()->array_element_basic_type() : elem_bt;
  if (!is_java_primitive(mem_elem_bt)) {
    log_if_needed("  ** non-primitive array element type");
    return false;
  }
  int mem_num_elem = mismatched_ms ? (num_elem * type2aelembytes(elem_bt)) / type2aelembytes(mem_elem_bt) : num_elem;
  if (arr_type != nullptr && !is_mask && !elem_consistent_with_arr(elem_bt, arr_type, mismatched_ms)) {
    log_if_needed("  ** not supported: arity=%d op=%s vlen=%d etype=%s atype=%s ismask=no",
                    is_store, is_store ? "store" : "load",
                    num_elem, type2name(elem_bt), type2name(arr_type->elem()->array_element_basic_type()));
    set_map(old_map);
    set_sp(old_sp);
    return false;
  }

  // In case of mismatched memory segment accesses, we need to double check that the source type memory operations are supported by backend.
  if (mismatched_ms) {
    if (is_store) {
      if (!arch_supports_vector(Op_StoreVector, num_elem, elem_bt, VecMaskNotUsed)
          || !arch_supports_vector(Op_VectorReinterpret, mem_num_elem, mem_elem_bt, VecMaskNotUsed)) {
        log_if_needed("  ** not supported: arity=%d op=%s vlen=%d*8 etype=%s/8 ismask=no",
                        is_store, "store",
                        num_elem, type2name(elem_bt));
        set_map(old_map);
        set_sp(old_sp);
        return false; // not supported
      }
    } else {
      if (!arch_supports_vector(Op_LoadVector, mem_num_elem, mem_elem_bt, VecMaskNotUsed)
          || !arch_supports_vector(Op_VectorReinterpret, num_elem, elem_bt, VecMaskNotUsed)) {
        log_if_needed("  ** not supported: arity=%d op=%s vlen=%d*8 etype=%s/8 ismask=no",
                        is_store, "load",
                        mem_num_elem, type2name(mem_elem_bt));
        set_map(old_map);
        set_sp(old_sp);
        return false; // not supported
      }
    }
  }
  if (is_mask) {
    if (!is_store) {
      if (!arch_supports_vector(Op_LoadVector, num_elem, elem_bt, VecMaskUseLoad)) {
        set_map(old_map);
        set_sp(old_sp);
        return false; // not supported
      }
    } else {
      if (!arch_supports_vector(Op_StoreVector, num_elem, elem_bt, VecMaskUseStore)) {
        set_map(old_map);
        set_sp(old_sp);
        return false; // not supported
      }
    }
  }

  const TypeInstPtr* vbox_type = TypeInstPtr::make_exact(TypePtr::NotNull, vbox_klass);

  if (needs_cpu_membar) {
    insert_mem_bar(Op_MemBarCPUOrder);
  }

  if (is_store) {
    Node* val = unbox_vector(argument(7), vbox_type, elem_bt, num_elem);
    if (val == nullptr) {
      set_map(old_map);
      set_sp(old_sp);
      return false; // operand unboxing failed
    }
    set_all_memory(reset_memory());

    // In case the store needs to happen to byte array, reinterpret the incoming vector to byte vector.
    int store_num_elem = num_elem;
    if (mismatched_ms) {
      store_num_elem = mem_num_elem;
      const TypeVect* to_vect_type = TypeVect::make(mem_elem_bt, store_num_elem);
      val = gvn().transform(new VectorReinterpretNode(val, val->bottom_type()->is_vect(), to_vect_type));
    }
    if (is_mask) {
      val = gvn().transform(VectorStoreMaskNode::make(gvn(), val, elem_bt, num_elem));
    }
    Node* vstore = gvn().transform(StoreVectorNode::make(0, control(), memory(addr), addr, addr_type, val, store_num_elem));
    set_memory(vstore, addr_type);
  } else {
    // When using byte array, we need to load as byte then reinterpret the value. Otherwise, do a simple vector load.
    Node* vload = nullptr;
    if (mismatched_ms) {
      vload = gvn().transform(LoadVectorNode::make(0, control(), memory(addr), addr, addr_type, mem_num_elem, mem_elem_bt));
      const TypeVect* to_vect_type = TypeVect::make(elem_bt, num_elem);
      vload = gvn().transform(new VectorReinterpretNode(vload, vload->bottom_type()->is_vect(), to_vect_type));
    } else {
      // Special handle for masks
      if (is_mask) {
        vload = gvn().transform(LoadVectorNode::make(0, control(), memory(addr), addr, addr_type, num_elem, T_BOOLEAN));
        vload = gvn().transform(new VectorLoadMaskNode(vload, TypeVect::makemask(elem_bt, num_elem)));
      } else {
        vload = gvn().transform(LoadVectorNode::make(0, control(), memory(addr), addr, addr_type, num_elem, elem_bt));
      }
    }
    Node* box = box_vector(vload, vbox_type, elem_bt, num_elem);
    set_result(box);
  }

  destruct_map_clone(old_map);

  if (needs_cpu_membar) {
    insert_mem_bar(Op_MemBarCPUOrder);
  }

  C->set_max_vector_size(MAX2(C->max_vector_size(), (uint)(num_elem * type2aelembytes(elem_bt))));
  return true;
}

//  public static
//  <C,
//   V extends Vector<?>,
//   E,
//   S extends VectorSpecies<E>,
//   M extends VectorMask<E>>
//  V loadMasked(Class<? extends V> vClass, Class<M> mClass, Class<E> eClass,
//               int length, Object base, long offset,          // Unsafe addressing
//               boolean fromSegment,
//               M m, int offsetInRange,
//               C container, long index, S s,                  // Arguments for default implementation
//               LoadVectorMaskedOperation<C, V, S, M> defaultImpl) {
//  public static
//  <C,
//   V extends Vector<E>,
//   M extends VectorMask<E>,
//   E>
//  void storeMasked(Class<? extends V> vClass, Class<M> mClass, Class<E> eClass,
//                   int length,
//                   Object base, long offset,                  // Unsafe addressing
//                   boolean fromSegment,
//                   V v, M m, C container, long index,         // Arguments for default implementation
//                   StoreVectorMaskedOperation<C, V, M> defaultImpl) {

bool LibraryCallKit::inline_vector_mem_masked_operation(bool is_store) {
  const TypeInstPtr* vector_klass = gvn().type(argument(0))->isa_instptr();
  const TypeInstPtr* mask_klass   = gvn().type(argument(1))->isa_instptr();
  const TypeInstPtr* elem_klass   = gvn().type(argument(2))->isa_instptr();
  const TypeInt*     vlen         = gvn().type(argument(3))->isa_int();
  const TypeInt*     from_ms      = gvn().type(argument(7))->isa_int();

  if (vector_klass == nullptr || mask_klass == nullptr || elem_klass == nullptr || vlen == nullptr ||
      vector_klass->const_oop() == nullptr || mask_klass->const_oop() == nullptr || from_ms == nullptr ||
      elem_klass->const_oop() == nullptr || !vlen->is_con() || !from_ms->is_con()) {
    log_if_needed("  ** missing constant: vclass=%s mclass=%s etype=%s vlen=%s from_ms=%s",
                    NodeClassNames[argument(0)->Opcode()],
                    NodeClassNames[argument(1)->Opcode()],
                    NodeClassNames[argument(2)->Opcode()],
                    NodeClassNames[argument(3)->Opcode()],
                    NodeClassNames[argument(7)->Opcode()]);
    return false; // not enough info for intrinsification
  }
  if (!is_klass_initialized(vector_klass)) {
    log_if_needed("  ** klass argument not initialized");
    return false;
  }

  if (!is_klass_initialized(mask_klass)) {
    log_if_needed("  ** mask klass argument not initialized");
    return false;
  }

  ciType* elem_type = elem_klass->const_oop()->as_instance()->java_mirror_type();
  if (!elem_type->is_primitive_type()) {
    log_if_needed("  ** not a primitive bt=%d", elem_type->basic_type());
    return false; // should be primitive type
  }

  BasicType elem_bt = elem_type->basic_type();
  int num_elem = vlen->get_con();

  Node* base = argument(4);
  Node* offset = ConvL2X(argument(5));

  // Save state and restore on bailout
  uint old_sp = sp();
  SafePointNode* old_map = clone_map();

  Node* addr = make_unsafe_address(base, offset, elem_bt, true);
  const TypePtr *addr_type = gvn().type(addr)->isa_ptr();
  const TypeAryPtr* arr_type = addr_type->isa_aryptr();

  bool mismatched_ms = from_ms->get_con() && arr_type != nullptr && arr_type->elem()->array_element_basic_type() != elem_bt;
  BIG_ENDIAN_ONLY(if (mismatched_ms) return false;)
  // If there is no consistency between array and vector element types, it must be special byte array case
  if (arr_type != nullptr && !elem_consistent_with_arr(elem_bt, arr_type, mismatched_ms)) {
    log_if_needed("  ** not supported: arity=%d op=%s vlen=%d etype=%s atype=%s",
                    is_store, is_store ? "storeMasked" : "loadMasked",
                    num_elem, type2name(elem_bt), type2name(arr_type->elem()->array_element_basic_type()));
    set_map(old_map);
    set_sp(old_sp);
    return false;
  }

  int mem_num_elem = mismatched_ms ? num_elem * type2aelembytes(elem_bt) : num_elem;
  BasicType mem_elem_bt = mismatched_ms ? T_BYTE : elem_bt;
  bool supports_predicate = arch_supports_vector(is_store ? Op_StoreVectorMasked : Op_LoadVectorMasked,
                                                mem_num_elem, mem_elem_bt, VecMaskUseLoad);

  // If current arch does not support the predicated operations, we have to bail
  // out when current case uses the predicate feature.
  if (!supports_predicate) {
    bool needs_predicate = false;
    if (is_store) {
      // Masked vector store always uses the predicated store.
      needs_predicate = true;
    } else {
      // Masked vector load with IOOBE always uses the predicated load.
      const TypeInt* offset_in_range = gvn().type(argument(9))->isa_int();
      if (!offset_in_range->is_con()) {
        log_if_needed("  ** missing constant: offsetInRange=%s",
                        NodeClassNames[argument(8)->Opcode()]);
        set_map(old_map);
        set_sp(old_sp);
        return false;
      }
      needs_predicate = (offset_in_range->get_con() == 0);
    }

    if (needs_predicate) {
      log_if_needed("  ** not supported: op=%s vlen=%d etype=%s mismatched_ms=%d",
                      is_store ? "storeMasked" : "loadMasked",
                      num_elem, type2name(elem_bt), mismatched_ms ? 1 : 0);
      set_map(old_map);
      set_sp(old_sp);
      return false;
    }
  }

  // This only happens for masked vector load. If predicate is not supported, then check whether
  // the normal vector load and blend operations are supported by backend.
  if (!supports_predicate && (!arch_supports_vector(Op_LoadVector, mem_num_elem, mem_elem_bt, VecMaskNotUsed) ||
      !arch_supports_vector(Op_VectorBlend, mem_num_elem, mem_elem_bt, VecMaskUseLoad))) {
    log_if_needed("  ** not supported: op=loadMasked vlen=%d etype=%s mismatched_ms=%d",
                    num_elem, type2name(elem_bt), mismatched_ms ? 1 : 0);
    set_map(old_map);
    set_sp(old_sp);
    return false;
  }

  // Since we are using byte array, we need to double check that the vector reinterpret operation
  // with byte type is supported by backend.
  if (mismatched_ms) {
    if (!arch_supports_vector(Op_VectorReinterpret, mem_num_elem, T_BYTE, VecMaskNotUsed)) {
      log_if_needed("  ** not supported: arity=%d op=%s vlen=%d etype=%s mismatched_ms=1",
                      is_store, is_store ? "storeMasked" : "loadMasked",
                      num_elem, type2name(elem_bt));
      set_map(old_map);
      set_sp(old_sp);
      return false;
    }
  }

  // Since it needs to unbox the mask, we need to double check that the related load operations
  // for mask are supported by backend.
  if (!arch_supports_vector(Op_LoadVector, num_elem, elem_bt, VecMaskUseLoad)) {
    log_if_needed("  ** not supported: arity=%d op=%s vlen=%d etype=%s",
                      is_store, is_store ? "storeMasked" : "loadMasked",
                      num_elem, type2name(elem_bt));
    set_map(old_map);
    set_sp(old_sp);
    return false;
  }

  // Can base be null? Otherwise, always on-heap access.
  bool can_access_non_heap = TypePtr::NULL_PTR->higher_equal(gvn().type(base));
  if (can_access_non_heap) {
    insert_mem_bar(Op_MemBarCPUOrder);
  }

  ciKlass* vbox_klass = vector_klass->const_oop()->as_instance()->java_lang_Class_klass();
  ciKlass* mbox_klass = mask_klass->const_oop()->as_instance()->java_lang_Class_klass();
  assert(!is_vector_mask(vbox_klass) && is_vector_mask(mbox_klass), "Invalid class type");
  const TypeInstPtr* vbox_type = TypeInstPtr::make_exact(TypePtr::NotNull, vbox_klass);
  const TypeInstPtr* mbox_type = TypeInstPtr::make_exact(TypePtr::NotNull, mbox_klass);

  Node* mask = unbox_vector(is_store ? argument(9) : argument(8), mbox_type, elem_bt, num_elem);
  if (mask == nullptr) {
    log_if_needed("  ** unbox failed mask=%s",
                    is_store ? NodeClassNames[argument(9)->Opcode()]
                             : NodeClassNames[argument(8)->Opcode()]);
    set_map(old_map);
    set_sp(old_sp);
    return false;
  }

  if (is_store) {
    Node* val = unbox_vector(argument(8), vbox_type, elem_bt, num_elem);
    if (val == nullptr) {
      log_if_needed("  ** unbox failed vector=%s",
                      NodeClassNames[argument(8)->Opcode()]);
      set_map(old_map);
      set_sp(old_sp);
      return false; // operand unboxing failed
    }
    set_all_memory(reset_memory());

    if (mismatched_ms) {
      // Reinterpret the incoming vector to byte vector.
      const TypeVect* to_vect_type = TypeVect::make(mem_elem_bt, mem_num_elem);
      val = gvn().transform(new VectorReinterpretNode(val, val->bottom_type()->is_vect(), to_vect_type));
      // Reinterpret the vector mask to byte type.
      const TypeVect* from_mask_type = TypeVect::makemask(elem_bt, num_elem);
      const TypeVect* to_mask_type = TypeVect::makemask(mem_elem_bt, mem_num_elem);
      mask = gvn().transform(new VectorReinterpretNode(mask, from_mask_type, to_mask_type));
    }
    Node* vstore = gvn().transform(new StoreVectorMaskedNode(control(), memory(addr), addr, val, addr_type, mask));
    set_memory(vstore, addr_type);
  } else {
    Node* vload = nullptr;

    if (mismatched_ms) {
      // Reinterpret the vector mask to byte type.
      const TypeVect* from_mask_type = TypeVect::makemask(elem_bt, num_elem);
      const TypeVect* to_mask_type = TypeVect::makemask(mem_elem_bt, mem_num_elem);
      mask = gvn().transform(new VectorReinterpretNode(mask, from_mask_type, to_mask_type));
    }

    if (supports_predicate) {
      // Generate masked load vector node if predicate feature is supported.
      const TypeVect* vt = TypeVect::make(mem_elem_bt, mem_num_elem);
      vload = gvn().transform(new LoadVectorMaskedNode(control(), memory(addr), addr, addr_type, vt, mask));
    } else {
      // Use the vector blend to implement the masked load vector. The biased elements are zeros.
      Node* zero = gvn().transform(gvn().zerocon(mem_elem_bt));
      zero = gvn().transform(VectorNode::scalar2vector(zero, mem_num_elem, mem_elem_bt));
      vload = gvn().transform(LoadVectorNode::make(0, control(), memory(addr), addr, addr_type, mem_num_elem, mem_elem_bt));
      vload = gvn().transform(new VectorBlendNode(zero, vload, mask));
    }

    if (mismatched_ms) {
      const TypeVect* to_vect_type = TypeVect::make(elem_bt, num_elem);
      vload = gvn().transform(new VectorReinterpretNode(vload, vload->bottom_type()->is_vect(), to_vect_type));
    }

    Node* box = box_vector(vload, vbox_type, elem_bt, num_elem);
    set_result(box);
  }

  destruct_map_clone(old_map);

  if (can_access_non_heap) {
    insert_mem_bar(Op_MemBarCPUOrder);
  }

  C->set_max_vector_size(MAX2(C->max_vector_size(), (uint)(num_elem * type2aelembytes(elem_bt))));
  return true;
}

// <C,
//  V extends Vector<?>,
//  W extends Vector<Integer>,
//  S extends VectorSpecies<E>,
//  M extends VectorMask<E>,
//  E>
// V loadWithMap(Class<? extends V> vectorClass, Class<M> maskClass, Class<E> elementType, int length,
//               Class<? extends Vector<Integer>> vectorIndexClass,
//               Object base, long offset, // Unsafe addressing
//               W index_vector, M m,
//               C container, int index, int[] indexMap, int indexM, S s, // Arguments for default implementation
//               LoadVectorOperationWithMap<C, V, E, S, M> defaultImpl)
//
//  <C,
//   V extends Vector<E>,
//   W extends Vector<Integer>,
//   M extends VectorMask<E>,
//   E>
//  void storeWithMap(Class<? extends V> vectorClass, Class<M> maskClass, Class<E> elementType,
//                    int length, Class<? extends Vector<Integer>> vectorIndexClass, Object base, long offset,    // Unsafe addressing
//                    W index_vector, V v, M m,
//                    C container, int index, int[] indexMap, int indexM, // Arguments for default implementation
//                    StoreVectorOperationWithMap<C, V, M, E> defaultImpl)
//
bool LibraryCallKit::inline_vector_gather_scatter(bool is_scatter) {
  const TypeInstPtr* vector_klass     = gvn().type(argument(0))->isa_instptr();
  const TypeInstPtr* mask_klass       = gvn().type(argument(1))->isa_instptr();
  const TypeInstPtr* elem_klass       = gvn().type(argument(2))->isa_instptr();
  const TypeInt*     vlen             = gvn().type(argument(3))->isa_int();
  const TypeInstPtr* vector_idx_klass = gvn().type(argument(4))->isa_instptr();

  if (vector_klass == nullptr || elem_klass == nullptr || vector_idx_klass == nullptr || vlen == nullptr ||
      vector_klass->const_oop() == nullptr || elem_klass->const_oop() == nullptr || vector_idx_klass->const_oop() == nullptr || !vlen->is_con()) {
    log_if_needed("  ** missing constant: vclass=%s etype=%s vlen=%s viclass=%s",
                    NodeClassNames[argument(0)->Opcode()],
                    NodeClassNames[argument(2)->Opcode()],
                    NodeClassNames[argument(3)->Opcode()],
                    NodeClassNames[argument(4)->Opcode()]);
    return false; // not enough info for intrinsification
  }

  if (!is_klass_initialized(vector_klass) || !is_klass_initialized(vector_idx_klass)) {
    log_if_needed("  ** klass argument not initialized");
    return false;
  }

  ciType* elem_type = elem_klass->const_oop()->as_instance()->java_mirror_type();
  if (!elem_type->is_primitive_type()) {
    log_if_needed("  ** not a primitive bt=%d", elem_type->basic_type());
    return false; // should be primitive type
  }

  BasicType elem_bt = elem_type->basic_type();
  int num_elem = vlen->get_con();

  const Type* vmask_type = gvn().type(is_scatter ? argument(10) : argument(9));
  bool is_masked_op = vmask_type != TypePtr::NULL_PTR;
  if (is_masked_op) {
    if (mask_klass == nullptr || mask_klass->const_oop() == nullptr) {
      log_if_needed("  ** missing constant: maskclass=%s", NodeClassNames[argument(1)->Opcode()]);
      return false; // not enough info for intrinsification
    }

    if (!is_klass_initialized(mask_klass)) {
      log_if_needed("  ** mask klass argument not initialized");
      return false;
    }

    if (vmask_type->maybe_null()) {
      log_if_needed("  ** null mask values are not allowed for masked op");
      return false;
    }

    // Check whether the predicated gather/scatter node is supported by architecture.
    VectorMaskUseType mask = (VectorMaskUseType) (VecMaskUseLoad | VecMaskUsePred);
    if (!arch_supports_vector(is_scatter ? Op_StoreVectorScatterMasked : Op_LoadVectorGatherMasked, num_elem, elem_bt, mask)) {
      log_if_needed("  ** not supported: arity=%d op=%s vlen=%d etype=%s is_masked_op=1",
                      is_scatter, is_scatter ? "scatterMasked" : "gatherMasked",
                      num_elem, type2name(elem_bt));
      return false; // not supported
    }
  } else {
    // Check whether the normal gather/scatter node is supported for non-masked operation.
    if (!arch_supports_vector(is_scatter ? Op_StoreVectorScatter : Op_LoadVectorGather, num_elem, elem_bt, VecMaskNotUsed)) {
      log_if_needed("  ** not supported: arity=%d op=%s vlen=%d etype=%s is_masked_op=0",
                      is_scatter, is_scatter ? "scatter" : "gather",
                      num_elem, type2name(elem_bt));
      return false; // not supported
    }
  }

  // Check that the vector holding indices is supported by architecture
  // For sub-word gathers expander receive index array.
  if (!is_subword_type(elem_bt) && !arch_supports_vector(Op_LoadVector, num_elem, T_INT, VecMaskNotUsed)) {
      log_if_needed("  ** not supported: arity=%d op=%s/loadindex vlen=%d etype=int is_masked_op=%d",
                      is_scatter, is_scatter ? "scatter" : "gather",
                      num_elem, is_masked_op ? 1 : 0);
      return false; // not supported
  }

  Node* base = argument(5);
  Node* offset = ConvL2X(argument(6));

  // Save state and restore on bailout
  uint old_sp = sp();
  SafePointNode* old_map = clone_map();

  Node* addr = make_unsafe_address(base, offset, elem_bt, true);

  const TypePtr *addr_type = gvn().type(addr)->isa_ptr();
  const TypeAryPtr* arr_type = addr_type->isa_aryptr();

  // The array must be consistent with vector type
  if (arr_type == nullptr || (arr_type != nullptr && !elem_consistent_with_arr(elem_bt, arr_type, false))) {
    log_if_needed("  ** not supported: arity=%d op=%s vlen=%d etype=%s atype=%s ismask=no",
                    is_scatter, is_scatter ? "scatter" : "gather",
                    num_elem, type2name(elem_bt), type2name(arr_type->elem()->array_element_basic_type()));
    set_map(old_map);
    set_sp(old_sp);
    return false;
  }

  ciKlass* vbox_klass = vector_klass->const_oop()->as_instance()->java_lang_Class_klass();
  const TypeInstPtr* vbox_type = TypeInstPtr::make_exact(TypePtr::NotNull, vbox_klass);
  ciKlass* vbox_idx_klass = vector_idx_klass->const_oop()->as_instance()->java_lang_Class_klass();
  if (vbox_idx_klass == nullptr) {
    set_map(old_map);
    set_sp(old_sp);
    return false;
  }

  Node* index_vect = nullptr;
  const TypeInstPtr* vbox_idx_type = TypeInstPtr::make_exact(TypePtr::NotNull, vbox_idx_klass);
  if (!is_subword_type(elem_bt)) {
    index_vect = unbox_vector(argument(8), vbox_idx_type, T_INT, num_elem);
    if (index_vect == nullptr) {
      set_map(old_map);
      set_sp(old_sp);
      return false;
    }
  }

  Node* mask = nullptr;
  if (is_masked_op) {
    ciKlass* mbox_klass = mask_klass->const_oop()->as_instance()->java_lang_Class_klass();
    const TypeInstPtr* mbox_type = TypeInstPtr::make_exact(TypePtr::NotNull, mbox_klass);
    mask = unbox_vector(is_scatter ? argument(10) : argument(9), mbox_type, elem_bt, num_elem);
    if (mask == nullptr) {
      log_if_needed("  ** unbox failed mask=%s",
                    is_scatter ? NodeClassNames[argument(10)->Opcode()]
                               : NodeClassNames[argument(9)->Opcode()]);
      set_map(old_map);
      set_sp(old_sp);
      return false;
    }
  }

  const TypeVect* vector_type = TypeVect::make(elem_bt, num_elem);
  if (is_scatter) {
    Node* val = unbox_vector(argument(9), vbox_type, elem_bt, num_elem);
    if (val == nullptr) {
      set_map(old_map);
      set_sp(old_sp);
      return false; // operand unboxing failed
    }
    set_all_memory(reset_memory());

    Node* vstore = nullptr;
    if (mask != nullptr) {
      vstore = gvn().transform(new StoreVectorScatterMaskedNode(control(), memory(addr), addr, addr_type, val, index_vect, mask));
    } else {
      vstore = gvn().transform(new StoreVectorScatterNode(control(), memory(addr), addr, addr_type, val, index_vect));
    }
    set_memory(vstore, addr_type);
  } else {
    Node* vload = nullptr;
    Node* index    = argument(11);
    Node* indexMap = argument(12);
    Node* indexM   = argument(13);
    if (mask != nullptr) {
      if (is_subword_type(elem_bt)) {
        Node* index_arr_base = array_element_address(indexMap, indexM, T_INT);
        vload = gvn().transform(new LoadVectorGatherMaskedNode(control(), memory(addr), addr, addr_type, vector_type, index_arr_base, mask, index));
      } else {
        vload = gvn().transform(new LoadVectorGatherMaskedNode(control(), memory(addr), addr, addr_type, vector_type, index_vect, mask));
      }
    } else {
      if (is_subword_type(elem_bt)) {
        Node* index_arr_base = array_element_address(indexMap, indexM, T_INT);
        vload = gvn().transform(new LoadVectorGatherNode(control(), memory(addr), addr, addr_type, vector_type, index_arr_base, index));
      } else {
        vload = gvn().transform(new LoadVectorGatherNode(control(), memory(addr), addr, addr_type, vector_type, index_vect));
      }
    }
    Node* box = box_vector(vload, vbox_type, elem_bt, num_elem);
    set_result(box);
  }

  destruct_map_clone(old_map);

  C->set_max_vector_size(MAX2(C->max_vector_size(), (uint)(num_elem * type2aelembytes(elem_bt))));
  return true;
}

// public static
// <V extends Vector<E>,
//  M extends VectorMask<E>,
//  E>
// long reductionCoerced(int oprId, Class<? extends V> vectorClass, Class<? extends M> maskClass,
//                       Class<E> elementType, int length, V v, M m,
//                       ReductionOperation<V, M> defaultImpl)
bool LibraryCallKit::inline_vector_reduction() {
  const TypeInt*     opr          = gvn().type(argument(0))->isa_int();
  const TypeInstPtr* vector_klass = gvn().type(argument(1))->isa_instptr();
  const TypeInstPtr* mask_klass   = gvn().type(argument(2))->isa_instptr();
  const TypeInstPtr* elem_klass   = gvn().type(argument(3))->isa_instptr();
  const TypeInt*     vlen         = gvn().type(argument(4))->isa_int();

  if (opr == nullptr || vector_klass == nullptr || elem_klass == nullptr || vlen == nullptr ||
      !opr->is_con() || vector_klass->const_oop() == nullptr || elem_klass->const_oop() == nullptr || !vlen->is_con()) {
    log_if_needed("  ** missing constant: opr=%s vclass=%s etype=%s vlen=%s",
                    NodeClassNames[argument(0)->Opcode()],
                    NodeClassNames[argument(1)->Opcode()],
                    NodeClassNames[argument(3)->Opcode()],
                    NodeClassNames[argument(4)->Opcode()]);
    return false; // not enough info for intrinsification
  }
  if (!is_klass_initialized(vector_klass)) {
    log_if_needed("  ** klass argument not initialized");
    return false;
  }
  ciType* elem_type = elem_klass->const_oop()->as_instance()->java_mirror_type();
  if (!elem_type->is_primitive_type()) {
    log_if_needed("  ** not a primitive bt=%d", elem_type->basic_type());
    return false; // should be primitive type
  }

  const Type* vmask_type = gvn().type(argument(6));
  bool is_masked_op = vmask_type != TypePtr::NULL_PTR;
  if (is_masked_op) {
    if (mask_klass == nullptr || mask_klass->const_oop() == nullptr) {
      log_if_needed("  ** missing constant: maskclass=%s", NodeClassNames[argument(2)->Opcode()]);
      return false; // not enough info for intrinsification
    }

    if (!is_klass_initialized(mask_klass)) {
      log_if_needed("  ** mask klass argument not initialized");
      return false;
    }

    if (vmask_type->maybe_null()) {
      log_if_needed("  ** null mask values are not allowed for masked op");
      return false;
    }
  }

  BasicType elem_bt = elem_type->basic_type();
  int num_elem = vlen->get_con();
  int opc  = VectorSupport::vop2ideal(opr->get_con(), elem_bt);
  int sopc = ReductionNode::opcode(opc, elem_bt);

  // When using mask, mask use type needs to be VecMaskUseLoad.
  if (!arch_supports_vector(sopc, num_elem, elem_bt, is_masked_op ? VecMaskUseLoad : VecMaskNotUsed)) {
    log_if_needed("  ** not supported: arity=1 op=%d/reduce vlen=%d etype=%s is_masked_op=%d",
                    sopc, num_elem, type2name(elem_bt), is_masked_op ? 1 : 0);
    return false;
  }

  // Return true if current platform has implemented the masked operation with predicate feature.
  bool use_predicate = is_masked_op && arch_supports_vector(sopc, num_elem, elem_bt, VecMaskUsePred);
  if (is_masked_op && !use_predicate && !arch_supports_vector(Op_VectorBlend, num_elem, elem_bt, VecMaskUseLoad)) {
    log_if_needed("  ** not supported: arity=1 op=%d/reduce vlen=%d etype=%s is_masked_op=1",
                    sopc, num_elem, type2name(elem_bt));
    return false;
  }

  ciKlass* vbox_klass = vector_klass->const_oop()->as_instance()->java_lang_Class_klass();
  const TypeInstPtr* vbox_type = TypeInstPtr::make_exact(TypePtr::NotNull, vbox_klass);

  Node* opd = unbox_vector(argument(5), vbox_type, elem_bt, num_elem);
  if (opd == nullptr) {
    return false; // operand unboxing failed
  }

  Node* mask = nullptr;
  if (is_masked_op) {
    ciKlass* mbox_klass = mask_klass->const_oop()->as_instance()->java_lang_Class_klass();
    assert(is_vector_mask(mbox_klass), "argument(2) should be a mask class");
    const TypeInstPtr* mbox_type = TypeInstPtr::make_exact(TypePtr::NotNull, mbox_klass);
    mask = unbox_vector(argument(6), mbox_type, elem_bt, num_elem);
    if (mask == nullptr) {
      log_if_needed("  ** unbox failed mask=%s",
                      NodeClassNames[argument(6)->Opcode()]);
      return false;
    }
  }

  Node* init = ReductionNode::make_identity_con_scalar(gvn(), opc, elem_bt);
  Node* value = opd;

  assert(mask != nullptr || !is_masked_op, "Masked op needs the mask value never null");
  if (mask != nullptr && !use_predicate) {
    Node* reduce_identity = gvn().transform(VectorNode::scalar2vector(init, num_elem, elem_bt));
    value = gvn().transform(new VectorBlendNode(reduce_identity, value, mask));
  }

  // Make an unordered Reduction node. This affects only AddReductionVF/VD and MulReductionVF/VD,
  // as these operations are allowed to be associative (not requiring strict order) in VectorAPI.
  value = ReductionNode::make(opc, nullptr, init, value, elem_bt, /* requires_strict_order */ false);

  if (mask != nullptr && use_predicate) {
    value->add_req(mask);
    value->add_flag(Node::Flag_is_predicated_vector);
  }

  value = gvn().transform(value);

  Node* bits = nullptr;
  switch (elem_bt) {
    case T_BYTE:
    case T_SHORT:
    case T_INT: {
      bits = gvn().transform(new ConvI2LNode(value));
      break;
    }
    case T_FLOAT: {
      value = gvn().transform(new MoveF2INode(value));
      bits  = gvn().transform(new ConvI2LNode(value));
      break;
    }
    case T_DOUBLE: {
      bits = gvn().transform(new MoveD2LNode(value));
      break;
    }
    case T_LONG: {
      bits = value; // no conversion needed
      break;
    }
    default: fatal("%s", type2name(elem_bt));
  }
  set_result(bits);
  C->set_max_vector_size(MAX2(C->max_vector_size(), (uint)(num_elem * type2aelembytes(elem_bt))));
  return true;
}

// public static <V> boolean test(int cond, Class<?> vectorClass, Class<?> elementType, int vlen,
//                                V v1, V v2,
//                                BiFunction<V, V, Boolean> defaultImpl)
//
bool LibraryCallKit::inline_vector_test() {
  const TypeInt*     cond         = gvn().type(argument(0))->isa_int();
  const TypeInstPtr* vector_klass = gvn().type(argument(1))->isa_instptr();
  const TypeInstPtr* elem_klass   = gvn().type(argument(2))->isa_instptr();
  const TypeInt*     vlen         = gvn().type(argument(3))->isa_int();

  if (cond == nullptr || vector_klass == nullptr || elem_klass == nullptr || vlen == nullptr ||
      !cond->is_con() || vector_klass->const_oop() == nullptr || elem_klass->const_oop() == nullptr || !vlen->is_con()) {
    log_if_needed("  ** missing constant: cond=%s vclass=%s etype=%s vlen=%s",
                    NodeClassNames[argument(0)->Opcode()],
                    NodeClassNames[argument(1)->Opcode()],
                    NodeClassNames[argument(2)->Opcode()],
                    NodeClassNames[argument(3)->Opcode()]);
    return false; // not enough info for intrinsification
  }
  if (!is_klass_initialized(vector_klass)) {
    log_if_needed("  ** klass argument not initialized");
    return false;
  }
  ciType* elem_type = elem_klass->const_oop()->as_instance()->java_mirror_type();
  if (!elem_type->is_primitive_type()) {
    log_if_needed("  ** not a primitive bt=%d", elem_type->basic_type());
    return false; // should be primitive type
  }
  BasicType elem_bt = elem_type->basic_type();
  int num_elem = vlen->get_con();
  BoolTest::mask booltest = (BoolTest::mask)cond->get_con();
  ciKlass* vbox_klass = vector_klass->const_oop()->as_instance()->java_lang_Class_klass();
  const TypeInstPtr* vbox_type = TypeInstPtr::make_exact(TypePtr::NotNull, vbox_klass);

  if (!arch_supports_vector(Op_VectorTest, num_elem, elem_bt, is_vector_mask(vbox_klass) ? VecMaskUseLoad : VecMaskNotUsed)) {
    log_if_needed("  ** not supported: arity=2 op=test/%d vlen=%d etype=%s ismask=%d",
                    cond->get_con(), num_elem, type2name(elem_bt),
                    is_vector_mask(vbox_klass));
    return false;
  }

  Node* opd1 = unbox_vector(argument(4), vbox_type, elem_bt, num_elem);
  Node* opd2;
  if (Matcher::vectortest_needs_second_argument(booltest == BoolTest::overflow,
                                                opd1->bottom_type()->isa_vectmask())) {
    opd2 = unbox_vector(argument(5), vbox_type, elem_bt, num_elem);
  } else {
    opd2 = opd1;
  }
  if (opd1 == nullptr || opd2 == nullptr) {
    return false; // operand unboxing failed
  }

  Node* cmp = gvn().transform(new VectorTestNode(opd1, opd2, booltest));
  BoolTest::mask test = Matcher::vectortest_mask(booltest == BoolTest::overflow,
                                                 opd1->bottom_type()->isa_vectmask(), num_elem);
  Node* bol = gvn().transform(new BoolNode(cmp, test));
  Node* res = gvn().transform(new CMoveINode(bol, gvn().intcon(0), gvn().intcon(1), TypeInt::BOOL));

  set_result(res);
  C->set_max_vector_size(MAX2(C->max_vector_size(), (uint)(num_elem * type2aelembytes(elem_bt))));
  return true;
}

// public static
// <V extends Vector<E>,
//  M extends VectorMask<E>,
//  E>
// V blend(Class<? extends V> vectorClass, Class<M> maskClass, Class<E> elementType, int vlen,
//         V v1, V v2, M m,
//         VectorBlendOp<V, M, E> defaultImpl)
bool LibraryCallKit::inline_vector_blend() {
  const TypeInstPtr* vector_klass = gvn().type(argument(0))->isa_instptr();
  const TypeInstPtr* mask_klass   = gvn().type(argument(1))->isa_instptr();
  const TypeInstPtr* elem_klass   = gvn().type(argument(2))->isa_instptr();
  const TypeInt*     vlen         = gvn().type(argument(3))->isa_int();

  if (mask_klass == nullptr || vector_klass == nullptr || elem_klass == nullptr || vlen == nullptr) {
    return false; // dead code
  }
  if (mask_klass->const_oop() == nullptr || vector_klass->const_oop() == nullptr ||
      elem_klass->const_oop() == nullptr || !vlen->is_con()) {
    log_if_needed("  ** missing constant: vclass=%s mclass=%s etype=%s vlen=%s",
                    NodeClassNames[argument(0)->Opcode()],
                    NodeClassNames[argument(1)->Opcode()],
                    NodeClassNames[argument(2)->Opcode()],
                    NodeClassNames[argument(3)->Opcode()]);
    return false; // not enough info for intrinsification
  }
  if (!is_klass_initialized(vector_klass) || !is_klass_initialized(mask_klass)) {
    log_if_needed("  ** klass argument not initialized");
    return false;
  }
  ciType* elem_type = elem_klass->const_oop()->as_instance()->java_mirror_type();
  if (!elem_type->is_primitive_type()) {
    log_if_needed("  ** not a primitive bt=%d", elem_type->basic_type());
    return false; // should be primitive type
  }
  BasicType elem_bt = elem_type->basic_type();
  BasicType mask_bt = elem_bt;
  int num_elem = vlen->get_con();

  if (!arch_supports_vector(Op_VectorBlend, num_elem, elem_bt, VecMaskUseLoad)) {
    log_if_needed("  ** not supported: arity=2 op=blend vlen=%d etype=%s ismask=useload",
                    num_elem, type2name(elem_bt));
    return false; // not supported
  }
  ciKlass* vbox_klass = vector_klass->const_oop()->as_instance()->java_lang_Class_klass();
  const TypeInstPtr* vbox_type = TypeInstPtr::make_exact(TypePtr::NotNull, vbox_klass);

  ciKlass* mbox_klass = mask_klass->const_oop()->as_instance()->java_lang_Class_klass();
  const TypeInstPtr* mbox_type = TypeInstPtr::make_exact(TypePtr::NotNull, mbox_klass);

  Node* v1   = unbox_vector(argument(4), vbox_type, elem_bt, num_elem);
  Node* v2   = unbox_vector(argument(5), vbox_type, elem_bt, num_elem);
  Node* mask = unbox_vector(argument(6), mbox_type, mask_bt, num_elem);

  if (v1 == nullptr || v2 == nullptr || mask == nullptr) {
    return false; // operand unboxing failed
  }

  Node* blend = gvn().transform(new VectorBlendNode(v1, v2, mask));

  Node* box = box_vector(blend, vbox_type, elem_bt, num_elem);
  set_result(box);
  C->set_max_vector_size(MAX2(C->max_vector_size(), (uint)(num_elem * type2aelembytes(elem_bt))));
  return true;
}

//  public static
//  <V extends Vector<E>,
//   M extends VectorMask<E>,
//   E>
//  M compare(int cond, Class<? extends V> vectorClass, Class<M> maskClass, Class<E> elementType, int vlen,
//            V v1, V v2, M m,
//            VectorCompareOp<V,M> defaultImpl)
bool LibraryCallKit::inline_vector_compare() {
  const TypeInt*     cond         = gvn().type(argument(0))->isa_int();
  const TypeInstPtr* vector_klass = gvn().type(argument(1))->isa_instptr();
  const TypeInstPtr* mask_klass   = gvn().type(argument(2))->isa_instptr();
  const TypeInstPtr* elem_klass   = gvn().type(argument(3))->isa_instptr();
  const TypeInt*     vlen         = gvn().type(argument(4))->isa_int();

  if (cond == nullptr || vector_klass == nullptr || mask_klass == nullptr || elem_klass == nullptr || vlen == nullptr) {
    return false; // dead code
  }
  if (!cond->is_con() || vector_klass->const_oop() == nullptr || mask_klass->const_oop() == nullptr ||
      elem_klass->const_oop() == nullptr || !vlen->is_con()) {
    log_if_needed("  ** missing constant: cond=%s vclass=%s mclass=%s etype=%s vlen=%s",
                    NodeClassNames[argument(0)->Opcode()],
                    NodeClassNames[argument(1)->Opcode()],
                    NodeClassNames[argument(2)->Opcode()],
                    NodeClassNames[argument(3)->Opcode()],
                    NodeClassNames[argument(4)->Opcode()]);
    return false; // not enough info for intrinsification
  }
  if (!is_klass_initialized(vector_klass) || !is_klass_initialized(mask_klass)) {
    log_if_needed("  ** klass argument not initialized");
    return false;
  }
  ciType* elem_type = elem_klass->const_oop()->as_instance()->java_mirror_type();
  if (!elem_type->is_primitive_type()) {
    log_if_needed("  ** not a primitive bt=%d", elem_type->basic_type());
    return false; // should be primitive type
  }

  int num_elem = vlen->get_con();
  BasicType elem_bt = elem_type->basic_type();
  BasicType mask_bt = elem_bt;

  if ((cond->get_con() & BoolTest::unsigned_compare) != 0) {
    if (!Matcher::supports_vector_comparison_unsigned(num_elem, elem_bt)) {
      log_if_needed("  ** not supported: unsigned comparison op=comp/%d vlen=%d etype=%s ismask=usestore",
                      cond->get_con() & (BoolTest::unsigned_compare - 1), num_elem, type2name(elem_bt));
      return false;
    }
  }

  if (!arch_supports_vector(Op_VectorMaskCmp, num_elem, elem_bt, VecMaskUseStore)) {
    log_if_needed("  ** not supported: arity=2 op=comp/%d vlen=%d etype=%s ismask=usestore",
                    cond->get_con(), num_elem, type2name(elem_bt));
    return false;
  }

  ciKlass* vbox_klass = vector_klass->const_oop()->as_instance()->java_lang_Class_klass();
  const TypeInstPtr* vbox_type = TypeInstPtr::make_exact(TypePtr::NotNull, vbox_klass);

  ciKlass* mbox_klass = mask_klass->const_oop()->as_instance()->java_lang_Class_klass();
  const TypeInstPtr* mbox_type = TypeInstPtr::make_exact(TypePtr::NotNull, mbox_klass);

  Node* v1 = unbox_vector(argument(5), vbox_type, elem_bt, num_elem);
  Node* v2 = unbox_vector(argument(6), vbox_type, elem_bt, num_elem);

  bool is_masked_op = argument(7)->bottom_type() != TypePtr::NULL_PTR;
  Node* mask = is_masked_op ? unbox_vector(argument(7), mbox_type, elem_bt, num_elem) : nullptr;
  if (is_masked_op && mask == nullptr) {
    log_if_needed("  ** not supported: mask = null arity=2 op=comp/%d vlen=%d etype=%s ismask=usestore is_masked_op=1",
                    cond->get_con(), num_elem, type2name(elem_bt));
    return false;
  }

  bool use_predicate = is_masked_op && arch_supports_vector(Op_VectorMaskCmp, num_elem, elem_bt, VecMaskUsePred);
  if (is_masked_op && !use_predicate && !arch_supports_vector(Op_AndV, num_elem, elem_bt, VecMaskUseLoad)) {
    log_if_needed("  ** not supported: arity=2 op=comp/%d vlen=%d etype=%s ismask=usestore is_masked_op=1",
                    cond->get_con(), num_elem, type2name(elem_bt));
    return false;
  }

  if (v1 == nullptr || v2 == nullptr) {
    return false; // operand unboxing failed
  }
  BoolTest::mask pred = (BoolTest::mask)cond->get_con();
  ConINode* pred_node = (ConINode*)gvn().makecon(cond);

  const TypeVect* vmask_type = TypeVect::makemask(mask_bt, num_elem);
  Node* operation = new VectorMaskCmpNode(pred, v1, v2, pred_node, vmask_type);

  if (is_masked_op) {
    if (use_predicate) {
      operation->add_req(mask);
      operation->add_flag(Node::Flag_is_predicated_vector);
    } else {
      operation = gvn().transform(operation);
      operation = VectorNode::make(Op_AndV, operation, mask, vmask_type);
    }
  }

  operation = gvn().transform(operation);

  Node* box = box_vector(operation, mbox_type, mask_bt, num_elem);
  set_result(box);
  C->set_max_vector_size(MAX2(C->max_vector_size(), (uint)(num_elem * type2aelembytes(elem_bt))));
  return true;
}

// public static
// <V extends Vector<E>,
//  Sh extends VectorShuffle<E>,
//  M extends VectorMask<E>,
//  E>
// V rearrangeOp(Class<? extends V> vectorClass, Class<Sh> shuffleClass, Class<M> maskClass, Class<E> elementType, int vlen,
//               V v1, Sh sh, M m,
//               VectorRearrangeOp<V, Sh, M, E> defaultImpl)
bool LibraryCallKit::inline_vector_rearrange() {
  const TypeInstPtr* vector_klass  = gvn().type(argument(0))->isa_instptr();
  const TypeInstPtr* shuffle_klass = gvn().type(argument(1))->isa_instptr();
  const TypeInstPtr* mask_klass    = gvn().type(argument(2))->isa_instptr();
  const TypeInstPtr* elem_klass    = gvn().type(argument(3))->isa_instptr();
  const TypeInt*     vlen          = gvn().type(argument(4))->isa_int();

  if (vector_klass == nullptr  || shuffle_klass == nullptr ||  elem_klass == nullptr || vlen == nullptr) {
    return false; // dead code
  }
  if (shuffle_klass->const_oop() == nullptr ||
      vector_klass->const_oop()  == nullptr ||
      elem_klass->const_oop()    == nullptr ||
      !vlen->is_con()) {
    log_if_needed("  ** missing constant: vclass=%s sclass=%s etype=%s vlen=%s",
                    NodeClassNames[argument(0)->Opcode()],
                    NodeClassNames[argument(1)->Opcode()],
                    NodeClassNames[argument(3)->Opcode()],
                    NodeClassNames[argument(4)->Opcode()]);
    return false; // not enough info for intrinsification
  }
  if (!is_klass_initialized(vector_klass)  ||
      !is_klass_initialized(shuffle_klass)) {
    log_if_needed("  ** klass argument not initialized");
    return false;
  }
  ciType* elem_type = elem_klass->const_oop()->as_instance()->java_mirror_type();
  if (!elem_type->is_primitive_type()) {
    log_if_needed("  ** not a primitive bt=%d", elem_type->basic_type());
    return false; // should be primitive type
  }

  BasicType elem_bt = elem_type->basic_type();
  BasicType shuffle_bt = elem_bt;
  if (shuffle_bt == T_FLOAT) {
    shuffle_bt = T_INT;
  } else if (shuffle_bt == T_DOUBLE) {
    shuffle_bt = T_LONG;
  }

  int num_elem = vlen->get_con();
  bool need_load_shuffle = Matcher::vector_needs_load_shuffle(shuffle_bt, num_elem);

  if (need_load_shuffle && !arch_supports_vector(Op_VectorLoadShuffle, num_elem, shuffle_bt, VecMaskNotUsed)) {
    if (C->print_intrinsics()) {
      tty->print_cr("  ** not supported: arity=0 op=load/shuffle vlen=%d etype=%s ismask=no",
                    num_elem, type2name(shuffle_bt));
    }
    return false; // not supported
  }

  bool is_masked_op = argument(7)->bottom_type() != TypePtr::NULL_PTR;
  bool use_predicate = is_masked_op;
  if (is_masked_op &&
      (mask_klass == nullptr ||
       mask_klass->const_oop() == nullptr ||
       !is_klass_initialized(mask_klass))) {
    log_if_needed("  ** mask_klass argument not initialized");
  }
  if (!arch_supports_vector(Op_AndV, num_elem, elem_bt, VecMaskNotUsed)) {
    log_if_needed("  ** not supported: arity=2 op=and vlen=%d etype=%s ismask=no",
                      num_elem, type2name(elem_bt));
    return false;
  }
  VectorMaskUseType checkFlags = (VectorMaskUseType)(is_masked_op ? (VecMaskUseLoad | VecMaskUsePred) : VecMaskNotUsed);
  if (!arch_supports_vector(Op_VectorRearrange, num_elem, elem_bt, checkFlags)) {
    use_predicate = false;
    if(!is_masked_op ||
       (!arch_supports_vector(Op_VectorRearrange, num_elem, elem_bt, VecMaskNotUsed) ||
        !arch_supports_vector(Op_VectorBlend, num_elem, elem_bt, VecMaskUseLoad)     ||
        !arch_supports_vector(Op_Replicate, num_elem, elem_bt, VecMaskNotUsed))) {
      log_if_needed("  ** not supported: arity=2 op=shuffle/rearrange vlen=%d etype=%s ismask=no",
                      num_elem, type2name(elem_bt));
      return false; // not supported
    }
  }
  ciKlass* vbox_klass = vector_klass->const_oop()->as_instance()->java_lang_Class_klass();
  const TypeInstPtr* vbox_type = TypeInstPtr::make_exact(TypePtr::NotNull, vbox_klass);

  ciKlass* shbox_klass = shuffle_klass->const_oop()->as_instance()->java_lang_Class_klass();
  const TypeInstPtr* shbox_type = TypeInstPtr::make_exact(TypePtr::NotNull, shbox_klass);

  Node* v1 = unbox_vector(argument(5), vbox_type, elem_bt, num_elem);
  Node* shuffle = unbox_vector(argument(6), shbox_type, shuffle_bt, num_elem);
  const TypeVect* vt = TypeVect::make(elem_bt, num_elem);
  const TypeVect* st = TypeVect::make(shuffle_bt, num_elem);

  if (v1 == nullptr || shuffle == nullptr) {
    return false; // operand unboxing failed
  }

  assert(is_power_of_2(num_elem), "wrapping invalid");
  Node* wrapping_mask_elem = shuffle_bt == T_LONG ? (Node*)gvn().longcon(num_elem - 1) : gvn().intcon(num_elem - 1);
  Node* wrapping_mask = gvn().transform(VectorNode::scalar2vector(wrapping_mask_elem, num_elem, Type::get_const_basic_type(shuffle_bt)));
  shuffle = gvn().transform(new AndVNode(shuffle, wrapping_mask, st));

  Node* mask = nullptr;
  if (is_masked_op) {
    ciKlass* mbox_klass = mask_klass->const_oop()->as_instance()->java_lang_Class_klass();
    const TypeInstPtr* mbox_type = TypeInstPtr::make_exact(TypePtr::NotNull, mbox_klass);
    mask = unbox_vector(argument(7), mbox_type, elem_bt, num_elem);
    if (mask == nullptr) {
      log_if_needed("  ** not supported: arity=3 op=shuffle/rearrange vlen=%d etype=%s ismask=useload is_masked_op=1",
                      num_elem, type2name(elem_bt));
      return false;
    }
  }

  if (need_load_shuffle) {
    shuffle = gvn().transform(new VectorLoadShuffleNode(shuffle, st));
  }

  Node* rearrange = new VectorRearrangeNode(v1, shuffle);
  if (is_masked_op) {
    if (use_predicate) {
      rearrange->add_req(mask);
      rearrange->add_flag(Node::Flag_is_predicated_vector);
    } else {
      rearrange = gvn().transform(rearrange);
      Node* zero = gvn().makecon(Type::get_zero_type(elem_bt));
      Node* zerovec = gvn().transform(VectorNode::scalar2vector(zero, num_elem, elem_bt));
      rearrange = new VectorBlendNode(zerovec, rearrange, mask);
    }
  }
  rearrange = gvn().transform(rearrange);

  Node* box = box_vector(rearrange, vbox_type, elem_bt, num_elem);
  set_result(box);
  C->set_max_vector_size(MAX2(C->max_vector_size(), (uint)(num_elem * type2aelembytes(elem_bt))));
  return true;
}

static address get_vector_math_address(int vop, int bits, BasicType bt, char* name_ptr, int name_len) {
  address addr = nullptr;
  assert(UseVectorStubs, "sanity");
  assert(name_ptr != nullptr, "unexpected");
  assert((vop >= VectorSupport::VECTOR_OP_MATH_START) && (vop <= VectorSupport::VECTOR_OP_MATH_END), "unexpected");
  int op = vop - VectorSupport::VECTOR_OP_MATH_START;

  switch(bits) {
    case 64:  //fallthough
    case 128: //fallthough
    case 256: //fallthough
    case 512:
      if (bt == T_FLOAT) {
        snprintf(name_ptr, name_len, "vector_%s_float_%dbits_fixed", VectorSupport::mathname[op], bits);
        addr = StubRoutines::_vector_f_math[exact_log2(bits/64)][op];
      } else {
        assert(bt == T_DOUBLE, "must be FP type only");
        snprintf(name_ptr, name_len, "vector_%s_double_%dbits_fixed", VectorSupport::mathname[op], bits);
        addr = StubRoutines::_vector_d_math[exact_log2(bits/64)][op];
      }
      break;
    default:
      if (!Matcher::supports_scalable_vector() || !Matcher::vector_size_supported(bt, bits/type2aelembytes(bt)) ) {
        snprintf(name_ptr, name_len, "invalid");
        addr = nullptr;
        Unimplemented();
      }
      break;
  }

  if (addr == nullptr && Matcher::supports_scalable_vector()) {
    if (bt == T_FLOAT) {
      snprintf(name_ptr, name_len, "vector_%s_float_%dbits_scalable", VectorSupport::mathname[op], bits);
      addr = StubRoutines::_vector_f_math[VectorSupport::VEC_SIZE_SCALABLE][op];
    } else {
      assert(bt == T_DOUBLE, "must be FP type only");
      snprintf(name_ptr, name_len, "vector_%s_double_%dbits_scalable", VectorSupport::mathname[op], bits);
      addr = StubRoutines::_vector_d_math[VectorSupport::VEC_SIZE_SCALABLE][op];
    }
  }

  return addr;
}

//    public static
//    <V extends Vector<E>,
//     M  extends VectorMask<E>,
//     E>
//    V selectFromOp(Class<? extends V> vClass, Class<M> mClass, Class<E> eClass,
//                   int length, V v1, V v2, M m,
//                   VectorSelectFromOp<V, M> defaultImpl)
bool LibraryCallKit::inline_vector_select_from() {
  const TypeInstPtr* vector_klass  = gvn().type(argument(0))->isa_instptr();
  const TypeInstPtr* mask_klass    = gvn().type(argument(1))->isa_instptr();
  const TypeInstPtr* elem_klass    = gvn().type(argument(2))->isa_instptr();
  const TypeInt*     vlen          = gvn().type(argument(3))->isa_int();

  if (vector_klass == nullptr  || elem_klass == nullptr || vlen == nullptr ||
      vector_klass->const_oop()  == nullptr ||
      elem_klass->const_oop()    == nullptr ||
      !vlen->is_con()) {
    log_if_needed("  ** missing constant: vclass=%s etype=%s vlen=%s",
                    NodeClassNames[argument(0)->Opcode()],
                    NodeClassNames[argument(2)->Opcode()],
                    NodeClassNames[argument(3)->Opcode()]);
    return false; // not enough info for intrinsification
  }
  if (!is_klass_initialized(vector_klass)) {
    log_if_needed("  ** klass argument not initialized");
    return false;
  }
  ciType* elem_type = elem_klass->const_oop()->as_instance()->java_mirror_type();
  if (!elem_type->is_primitive_type()) {
    log_if_needed("  ** not a primitive bt=%d", elem_type->basic_type());
    return false; // should be primitive type
  }
  BasicType elem_bt = elem_type->basic_type();
  int num_elem = vlen->get_con();
  if (!is_power_of_2(num_elem)) {
    log_if_needed("  ** vlen not power of two=%d", num_elem);
    return false;
  }

  int cast_vopc = VectorCastNode::opcode(-1, elem_bt); // from vector of type elem_bt
  if (!arch_supports_vector(Op_VectorLoadShuffle, num_elem, elem_bt, VecMaskNotUsed)||
      !arch_supports_vector(Op_AndV, num_elem, T_BYTE, VecMaskNotUsed)              ||
      !arch_supports_vector(Op_Replicate, num_elem, T_BYTE, VecMaskNotUsed)         ||
      !arch_supports_vector(cast_vopc, num_elem, T_BYTE, VecMaskNotUsed)) {
    log_if_needed("  ** not supported: arity=0 op=selectFrom vlen=%d etype=%s ismask=no",
                    num_elem, type2name(elem_bt));
    return false; // not supported
  }

  bool is_masked_op = argument(6)->bottom_type() != TypePtr::NULL_PTR;
  bool use_predicate = is_masked_op;
  if (is_masked_op &&
      (mask_klass == nullptr ||
       mask_klass->const_oop() == nullptr ||
       !is_klass_initialized(mask_klass))) {
    log_if_needed("  ** mask_klass argument not initialized");
    return false; // not supported
  }
  VectorMaskUseType checkFlags = (VectorMaskUseType)(is_masked_op ? (VecMaskUseLoad | VecMaskUsePred) : VecMaskNotUsed);
  if (!arch_supports_vector(Op_VectorRearrange, num_elem, elem_bt, checkFlags)) {
    use_predicate = false;
    if(!is_masked_op ||
       (!arch_supports_vector(Op_VectorRearrange, num_elem, elem_bt, VecMaskNotUsed) ||
        !arch_supports_vector(Op_VectorBlend, num_elem, elem_bt, VecMaskUseLoad)     ||
        !arch_supports_vector(Op_Replicate, num_elem, elem_bt, VecMaskNotUsed))) {
      log_if_needed("  ** not supported: op=selectFrom vlen=%d etype=%s is_masked_op=%d",
                      num_elem, type2name(elem_bt), is_masked_op);
      return false; // not supported
    }
  }
  ciKlass* vbox_klass = vector_klass->const_oop()->as_instance()->java_lang_Class_klass();
  const TypeInstPtr* vbox_type = TypeInstPtr::make_exact(TypePtr::NotNull, vbox_klass);

  // v1 is the index vector
  Node* v1 = unbox_vector(argument(4), vbox_type, elem_bt, num_elem);
  // v2 is the vector being rearranged
  Node* v2 = unbox_vector(argument(5), vbox_type, elem_bt, num_elem);

  if (v1 == nullptr) {
    log_if_needed("  ** unbox failed v1=%s", NodeClassNames[argument(4)->Opcode()]);
    return false; // operand unboxing failed
  }

  if (v2 == nullptr) {
    log_if_needed("  ** unbox failed v2=%s", NodeClassNames[argument(5)->Opcode()]);
    return false; // operand unboxing failed
  }

  Node* mask = nullptr;
  if (is_masked_op) {
    ciKlass* mbox_klass = mask_klass->const_oop()->as_instance()->java_lang_Class_klass();
    const TypeInstPtr* mbox_type = TypeInstPtr::make_exact(TypePtr::NotNull, mbox_klass);
    mask = unbox_vector(argument(6), mbox_type, elem_bt, num_elem);
    if (mask == nullptr) {
      log_if_needed("  ** unbox failed mask=%s", NodeClassNames[argument(6)->Opcode()]);
      return false;
    }
  }

  // cast index vector from elem_bt vector to byte vector
  const TypeVect* byte_vt = TypeVect::make(T_BYTE, num_elem);
  Node* byte_shuffle = gvn().transform(VectorCastNode::make(cast_vopc, v1, T_BYTE, num_elem));

  // wrap the byte vector lanes to (num_elem - 1) to form the shuffle vector where num_elem is vector length
  // this is a simple AND operation as we come here only for power of two vector length
  Node* mod_val = gvn().makecon(TypeInt::make(num_elem-1));
  Node* bcast_mod = gvn().transform(VectorNode::scalar2vector(mod_val, num_elem, T_BYTE));
  byte_shuffle = gvn().transform(VectorNode::make(Op_AndV, byte_shuffle, bcast_mod, byte_vt));

  // load the shuffle to use in rearrange
  const TypeVect* shuffle_vt = TypeVect::make(elem_bt, num_elem);
  Node* load_shuffle = gvn().transform(new VectorLoadShuffleNode(byte_shuffle, shuffle_vt));

  // and finally rearrange
  Node* rearrange = new VectorRearrangeNode(v2, load_shuffle);
  if (is_masked_op) {
    if (use_predicate) {
      // masked rearrange is supported so use that directly
      rearrange->add_req(mask);
      rearrange->add_flag(Node::Flag_is_predicated_vector);
    } else {
      // masked rearrange is not supported so emulate usig blend
      const TypeVect* vt = v1->bottom_type()->is_vect();
      rearrange = gvn().transform(rearrange);

      // create a zero vector with each lane element set as zero
      Node* zero = gvn().makecon(Type::get_zero_type(elem_bt));
      Node* zerovec = gvn().transform(VectorNode::scalar2vector(zero, num_elem, elem_bt));

      // For each lane for which mask is set, blend in the rearranged lane into zero vector
      rearrange = new VectorBlendNode(zerovec, rearrange, mask);
    }
  }
  rearrange = gvn().transform(rearrange);

  // box the result
  Node* box = box_vector(rearrange, vbox_type, elem_bt, num_elem);
  set_result(box);

  C->set_max_vector_size(MAX2(C->max_vector_size(), (uint)(num_elem * type2aelembytes(elem_bt))));
  return true;
}

Node* LibraryCallKit::gen_call_to_vector_math(int vector_api_op_id, BasicType bt, int num_elem, Node* opd1, Node* opd2) {
  assert(UseVectorStubs, "sanity");
  assert(vector_api_op_id >= VectorSupport::VECTOR_OP_MATH_START && vector_api_op_id <= VectorSupport::VECTOR_OP_MATH_END, "need valid op id");
  assert(opd1 != nullptr, "must not be null");
  const TypeVect* vt = TypeVect::make(bt, num_elem);
  const TypeFunc* call_type = OptoRuntime::Math_Vector_Vector_Type(opd2 != nullptr ? 2 : 1, vt, vt);
  char name[100] = "";

  // Get address for vector math method.
  address addr = get_vector_math_address(vector_api_op_id, vt->length_in_bytes() * BitsPerByte, bt, name, 100);

  if (addr == nullptr) {
    return nullptr;
  }

  assert(name[0] != '\0', "name must not be null");
  Node* operation = make_runtime_call(RC_VECTOR,
                                      call_type,
                                      addr,
                                      name,
                                      TypePtr::BOTTOM,
                                      opd1,
                                      opd2);
  return gvn().transform(new ProjNode(gvn().transform(operation), TypeFunc::Parms));
}

//  public static
//  <V extends Vector<E>,
//   M extends VectorMask<E>,
//   E>
//  V broadcastInt(int opr, Class<? extends V> vectorClass, Class<? extends M> maskClass,
//                 Class<E> elementType, int length,
//                 V v, int n, M m,
//                 VectorBroadcastIntOp<V, M> defaultImpl)
bool LibraryCallKit::inline_vector_broadcast_int() {
  const TypeInt*     opr          = gvn().type(argument(0))->isa_int();
  const TypeInstPtr* vector_klass = gvn().type(argument(1))->isa_instptr();
  const TypeInstPtr* mask_klass   = gvn().type(argument(2))->isa_instptr();
  const TypeInstPtr* elem_klass   = gvn().type(argument(3))->isa_instptr();
  const TypeInt*     vlen         = gvn().type(argument(4))->isa_int();

  if (opr == nullptr || vector_klass == nullptr || elem_klass == nullptr || vlen == nullptr) {
    return false; // dead code
  }
  if (!opr->is_con() || vector_klass->const_oop() == nullptr || elem_klass->const_oop() == nullptr || !vlen->is_con()) {
    log_if_needed("  ** missing constant: opr=%s vclass=%s etype=%s vlen=%s",
                    NodeClassNames[argument(0)->Opcode()],
                    NodeClassNames[argument(1)->Opcode()],
                    NodeClassNames[argument(3)->Opcode()],
                    NodeClassNames[argument(4)->Opcode()]);
    return false; // not enough info for intrinsification
  }
  if (!is_klass_initialized(vector_klass)) {
    log_if_needed("  ** klass argument not initialized");
    return false;
  }

  const Type* vmask_type = gvn().type(argument(7));
  bool is_masked_op = vmask_type != TypePtr::NULL_PTR;
  if (is_masked_op) {
    if (mask_klass == nullptr || mask_klass->const_oop() == nullptr) {
      log_if_needed("  ** missing constant: maskclass=%s", NodeClassNames[argument(2)->Opcode()]);
      return false; // not enough info for intrinsification
    }

    if (!is_klass_initialized(mask_klass)) {
      log_if_needed("  ** mask klass argument not initialized");
      return false;
    }

    if (vmask_type->maybe_null()) {
      log_if_needed("  ** null mask values are not allowed for masked op");
      return false;
    }
  }

  ciType* elem_type = elem_klass->const_oop()->as_instance()->java_mirror_type();
  if (!elem_type->is_primitive_type()) {
    log_if_needed("  ** not a primitive bt=%d", elem_type->basic_type());
    return false; // should be primitive type
  }

  int num_elem = vlen->get_con();
  BasicType elem_bt = elem_type->basic_type();
  int opc = VectorSupport::vop2ideal(opr->get_con(), elem_bt);

  bool is_shift  = VectorNode::is_shift_opcode(opc);
  bool is_rotate = VectorNode::is_rotate_opcode(opc);

  if (opc == 0 || (!is_shift && !is_rotate)) {
    log_if_needed("  ** operation not supported: op=%d bt=%s", opr->get_con(), type2name(elem_bt));
    return false; // operation not supported
  }

  int sopc = VectorNode::opcode(opc, elem_bt);
  if (sopc == 0) {
    log_if_needed("  ** operation not supported: opc=%s bt=%s", NodeClassNames[opc], type2name(elem_bt));
    return false; // operation not supported
  }

  Node* cnt  = argument(6);
  const TypeInt* cnt_type = cnt->bottom_type()->isa_int();

  ciKlass* vbox_klass = vector_klass->const_oop()->as_instance()->java_lang_Class_klass();
  const TypeInstPtr* vbox_type = TypeInstPtr::make_exact(TypePtr::NotNull, vbox_klass);

  // If CPU supports vector constant rotate instructions pass it directly
  bool is_const_rotate = is_rotate && cnt_type && cnt_type->is_con() &&
                         Matcher::supports_vector_constant_rotates(cnt_type->get_con());
  bool has_scalar_args = is_rotate ? !is_const_rotate : true;

  VectorMaskUseType checkFlags = (VectorMaskUseType)(is_masked_op ? (VecMaskUseLoad | VecMaskUsePred) : VecMaskNotUsed);
  bool use_predicate = is_masked_op;

  if (!arch_supports_vector(sopc, num_elem, elem_bt, checkFlags, has_scalar_args)) {
    use_predicate = false;
    if (!is_masked_op ||
        (!arch_supports_vector(sopc, num_elem, elem_bt, VecMaskNotUsed, has_scalar_args) ||
         !arch_supports_vector(Op_VectorBlend, num_elem, elem_bt, VecMaskUseLoad))) {

      log_if_needed("  ** not supported: arity=0 op=int/%d vlen=%d etype=%s is_masked_op=%d",
                      sopc, num_elem, type2name(elem_bt), is_masked_op ? 1 : 0);
      return false; // not supported
    }
  }

  Node* opd1 = unbox_vector(argument(5), vbox_type, elem_bt, num_elem);
  Node* opd2 = nullptr;
  if (is_shift) {
    opd2 = vector_shift_count(cnt, opc, elem_bt, num_elem);
  } else {
    assert(is_rotate, "unexpected operation");
    if (!is_const_rotate) {
      cnt = elem_bt == T_LONG ? gvn().transform(new ConvI2LNode(cnt)) : cnt;
      opd2 = gvn().transform(VectorNode::scalar2vector(cnt, num_elem, elem_bt));
    } else {
      // Constant shift value.
      opd2 = cnt;
    }
  }

  if (opd1 == nullptr || opd2 == nullptr) {
    return false;
  }

  Node* mask = nullptr;
  if (is_masked_op) {
    ciKlass* mbox_klass = mask_klass->const_oop()->as_instance()->java_lang_Class_klass();
    const TypeInstPtr* mbox_type = TypeInstPtr::make_exact(TypePtr::NotNull, mbox_klass);
    mask = unbox_vector(argument(7), mbox_type, elem_bt, num_elem);
    if (mask == nullptr) {
      log_if_needed("  ** unbox failed mask=%s", NodeClassNames[argument(7)->Opcode()]);
      return false;
    }
  }

  Node* operation = VectorNode::make(opc, opd1, opd2, num_elem, elem_bt);
  if (is_masked_op && mask != nullptr) {
    if (use_predicate) {
      operation->add_req(mask);
      operation->add_flag(Node::Flag_is_predicated_vector);
    } else {
      operation = gvn().transform(operation);
      operation = new VectorBlendNode(opd1, operation, mask);
    }
  }
  operation = gvn().transform(operation);
  Node* vbox = box_vector(operation, vbox_type, elem_bt, num_elem);
  set_result(vbox);
  C->set_max_vector_size(MAX2(C->max_vector_size(), (uint)(num_elem * type2aelembytes(elem_bt))));
  return true;
}

// public static <VOUT extends VectorPayload,
//                 VIN extends VectorPayload,
//                   S extends VectorSpecies>
// VOUT convert(int oprId,
//           Class<?> fromVectorClass, Class<?> fromElementType, int fromVLen,
//           Class<?>   toVectorClass, Class<?>   toElementType, int   toVLen,
//           VIN v, S s,
//           VectorConvertOp<VOUT, VIN, S> defaultImpl)
//
bool LibraryCallKit::inline_vector_convert() {
  const TypeInt*     opr               = gvn().type(argument(0))->isa_int();

  const TypeInstPtr* vector_klass_from = gvn().type(argument(1))->isa_instptr();
  const TypeInstPtr* elem_klass_from   = gvn().type(argument(2))->isa_instptr();
  const TypeInt*     vlen_from         = gvn().type(argument(3))->isa_int();

  const TypeInstPtr* vector_klass_to   = gvn().type(argument(4))->isa_instptr();
  const TypeInstPtr* elem_klass_to     = gvn().type(argument(5))->isa_instptr();
  const TypeInt*     vlen_to           = gvn().type(argument(6))->isa_int();

  if (opr == nullptr ||
      vector_klass_from == nullptr || elem_klass_from == nullptr || vlen_from == nullptr ||
      vector_klass_to   == nullptr || elem_klass_to   == nullptr || vlen_to   == nullptr) {
    return false; // dead code
  }
  if (!opr->is_con() ||
      vector_klass_from->const_oop() == nullptr || elem_klass_from->const_oop() == nullptr || !vlen_from->is_con() ||
      vector_klass_to->const_oop() == nullptr || elem_klass_to->const_oop() == nullptr || !vlen_to->is_con()) {
    log_if_needed("  ** missing constant: opr=%s vclass_from=%s etype_from=%s vlen_from=%s vclass_to=%s etype_to=%s vlen_to=%s",
                    NodeClassNames[argument(0)->Opcode()],
                    NodeClassNames[argument(1)->Opcode()],
                    NodeClassNames[argument(2)->Opcode()],
                    NodeClassNames[argument(3)->Opcode()],
                    NodeClassNames[argument(4)->Opcode()],
                    NodeClassNames[argument(5)->Opcode()],
                    NodeClassNames[argument(6)->Opcode()]);
    return false; // not enough info for intrinsification
  }
  if (!is_klass_initialized(vector_klass_from) || !is_klass_initialized(vector_klass_to)) {
    log_if_needed("  ** klass argument not initialized");
    return false;
  }

  assert(opr->get_con() == VectorSupport::VECTOR_OP_CAST  ||
         opr->get_con() == VectorSupport::VECTOR_OP_UCAST ||
         opr->get_con() == VectorSupport::VECTOR_OP_REINTERPRET, "wrong opcode");
  bool is_cast = (opr->get_con() == VectorSupport::VECTOR_OP_CAST || opr->get_con() == VectorSupport::VECTOR_OP_UCAST);
  bool is_ucast = (opr->get_con() == VectorSupport::VECTOR_OP_UCAST);

  ciKlass* vbox_klass_from = vector_klass_from->const_oop()->as_instance()->java_lang_Class_klass();
  ciKlass* vbox_klass_to = vector_klass_to->const_oop()->as_instance()->java_lang_Class_klass();

  bool is_mask = is_vector_mask(vbox_klass_from);

  ciType* elem_type_from = elem_klass_from->const_oop()->as_instance()->java_mirror_type();
  if (!elem_type_from->is_primitive_type()) {
    return false; // should be primitive type
  }
  BasicType elem_bt_from = elem_type_from->basic_type();
  ciType* elem_type_to = elem_klass_to->const_oop()->as_instance()->java_mirror_type();
  if (!elem_type_to->is_primitive_type()) {
    return false; // should be primitive type
  }
  BasicType elem_bt_to = elem_type_to->basic_type();

  int num_elem_from = vlen_from->get_con();
  int num_elem_to = vlen_to->get_con();

  // Check whether we can unbox to appropriate size. Even with casting, checking for reinterpret is needed
  // since we may need to change size.
  if (!arch_supports_vector(Op_VectorReinterpret,
                            num_elem_from,
                            elem_bt_from,
                            is_mask ? VecMaskUseAll : VecMaskNotUsed)) {
    log_if_needed("  ** not supported: arity=1 op=%s/1 vlen1=%d etype1=%s ismask=%d",
                    is_cast ? "cast" : "reinterpret",
                    num_elem_from, type2name(elem_bt_from), is_mask);
    return false;
  }

  // Check whether we can support resizing/reinterpreting to the new size.
  if (!arch_supports_vector(Op_VectorReinterpret,
                            num_elem_to,
                            elem_bt_to,
                            is_mask ? VecMaskUseAll : VecMaskNotUsed)) {
    log_if_needed("  ** not supported: arity=1 op=%s/2 vlen2=%d etype2=%s ismask=%d",
                    is_cast ? "cast" : "reinterpret",
                    num_elem_to, type2name(elem_bt_to), is_mask);
    return false;
  }

  // At this point, we know that both input and output vector registers are supported
  // by the architecture. Next check if the casted type is simply to same type - which means
  // that it is actually a resize and not a cast.
  if (is_cast && elem_bt_from == elem_bt_to) {
    is_cast = false;
  }

  const TypeInstPtr* vbox_type_from = TypeInstPtr::make_exact(TypePtr::NotNull, vbox_klass_from);

  Node* opd1 = unbox_vector(argument(7), vbox_type_from, elem_bt_from, num_elem_from);
  if (opd1 == nullptr) {
    return false;
  }

  const TypeVect* src_type = TypeVect::make(elem_bt_from, num_elem_from, is_mask);
  const TypeVect* dst_type = TypeVect::make(elem_bt_to, num_elem_to, is_mask);

  // Safety check to prevent casting if source mask is of type vector
  // and destination mask of type predicate vector and vice-versa.
  // From X86 standpoint, this case will only arise over KNL target,
  // where certain masks (depending on the species) are either propagated
  // through a vector or predicate register.
  if (is_mask &&
      ((src_type->isa_vectmask() == nullptr && dst_type->isa_vectmask()) ||
       (dst_type->isa_vectmask() == nullptr && src_type->isa_vectmask()))) {
    return false;
  }

  Node* op = opd1;
  if (is_cast) {
    assert(!is_mask || num_elem_from == num_elem_to, "vector mask cast needs the same elem num");
    int cast_vopc = VectorCastNode::opcode(-1, elem_bt_from, !is_ucast);

    // Make sure that vector cast is implemented to particular type/size combination if it is
    // not a mask casting.
    if (!is_mask && !arch_supports_vector(cast_vopc, num_elem_to, elem_bt_to, VecMaskNotUsed)) {
      log_if_needed("  ** not supported: arity=1 op=cast#%d/3 vlen2=%d etype2=%s ismask=%d",
                      cast_vopc, num_elem_to, type2name(elem_bt_to), is_mask);
      return false;
    }

    if (num_elem_from < num_elem_to) {
      // Since input and output number of elements are not consistent, we need to make sure we
      // properly size. Thus, first make a cast that retains the number of elements from source.
      int num_elem_for_cast = num_elem_from;

      // It is possible that arch does not support this intermediate vector size
      // TODO More complex logic required here to handle this corner case for the sizes.
      if (!arch_supports_vector(cast_vopc, num_elem_for_cast, elem_bt_to, VecMaskNotUsed)) {
        log_if_needed("  ** not supported: arity=1 op=cast#%d/4 vlen1=%d etype2=%s ismask=%d",
                        cast_vopc,
                        num_elem_for_cast, type2name(elem_bt_to), is_mask);
        return false;
      }

      op = gvn().transform(VectorCastNode::make(cast_vopc, op, elem_bt_to, num_elem_for_cast));
      // Now ensure that the destination gets properly resized to needed size.
      op = gvn().transform(new VectorReinterpretNode(op, op->bottom_type()->is_vect(), dst_type));
    } else if (num_elem_from > num_elem_to) {
      // Since number of elements from input is larger than output, simply reduce size of input
      // (we are supposed to drop top elements anyway).
      int num_elem_for_resize = num_elem_to;

      // It is possible that arch does not support this intermediate vector size
      // TODO More complex logic required here to handle this corner case for the sizes.
      if (!arch_supports_vector(Op_VectorReinterpret,
                                num_elem_for_resize,
                                elem_bt_from,
                                VecMaskNotUsed)) {
        log_if_needed("  ** not supported: arity=1 op=cast/5 vlen2=%d etype1=%s ismask=%d",
                        num_elem_for_resize, type2name(elem_bt_from), is_mask);
        return false;
      }

      const TypeVect* resize_type = TypeVect::make(elem_bt_from, num_elem_for_resize);
      op = gvn().transform(new VectorReinterpretNode(op, src_type, resize_type));
      op = gvn().transform(VectorCastNode::make(cast_vopc, op, elem_bt_to, num_elem_to));
    } else { // num_elem_from == num_elem_to
      if (is_mask) {
        // Make sure that cast for vector mask is implemented to particular type/size combination.
        if (!arch_supports_vector(Op_VectorMaskCast, num_elem_to, elem_bt_to, VecMaskNotUsed)) {
          log_if_needed("  ** not supported: arity=1 op=maskcast vlen2=%d etype2=%s ismask=%d",
                          num_elem_to, type2name(elem_bt_to), is_mask);
          return false;
        }
        op = gvn().transform(new VectorMaskCastNode(op, dst_type));
      } else {
        // Since input and output number of elements match, and since we know this vector size is
        // supported, simply do a cast with no resize needed.
        op = gvn().transform(VectorCastNode::make(cast_vopc, op, elem_bt_to, num_elem_to));
      }
    }
  } else if (!Type::equals(src_type, dst_type)) {
    assert(!is_cast, "must be reinterpret");
    op = gvn().transform(new VectorReinterpretNode(op, src_type, dst_type));
  }

  const TypeInstPtr* vbox_type_to = TypeInstPtr::make_exact(TypePtr::NotNull, vbox_klass_to);
  Node* vbox = box_vector(op, vbox_type_to, elem_bt_to, num_elem_to);
  set_result(vbox);
  C->set_max_vector_size(MAX2(C->max_vector_size(), (uint)(num_elem_to * type2aelembytes(elem_bt_to))));
  return true;
}

//  public static
//  <V extends Vector<E>,
//   E>
//  V insert(Class<? extends V> vectorClass, Class<E> elementType, int vlen,
//           V vec, int ix, long val,
//           VecInsertOp<V> defaultImpl)
bool LibraryCallKit::inline_vector_insert() {
  const TypeInstPtr* vector_klass = gvn().type(argument(0))->isa_instptr();
  const TypeInstPtr* elem_klass   = gvn().type(argument(1))->isa_instptr();
  const TypeInt*     vlen         = gvn().type(argument(2))->isa_int();
  const TypeInt*     idx          = gvn().type(argument(4))->isa_int();

  if (vector_klass == nullptr || elem_klass == nullptr || vlen == nullptr || idx == nullptr) {
    return false; // dead code
  }
  if (vector_klass->const_oop() == nullptr || elem_klass->const_oop() == nullptr || !vlen->is_con() || !idx->is_con()) {
    log_if_needed("  ** missing constant: vclass=%s etype=%s vlen=%s idx=%s",
                    NodeClassNames[argument(0)->Opcode()],
                    NodeClassNames[argument(1)->Opcode()],
                    NodeClassNames[argument(2)->Opcode()],
                    NodeClassNames[argument(4)->Opcode()]);
    return false; // not enough info for intrinsification
  }
  if (!is_klass_initialized(vector_klass)) {
    log_if_needed("  ** klass argument not initialized");
    return false;
  }
  ciType* elem_type = elem_klass->const_oop()->as_instance()->java_mirror_type();
  if (!elem_type->is_primitive_type()) {
    log_if_needed("  ** not a primitive bt=%d", elem_type->basic_type());
    return false; // should be primitive type
  }
  BasicType elem_bt = elem_type->basic_type();
  int num_elem = vlen->get_con();
  if (!arch_supports_vector(Op_VectorInsert, num_elem, elem_bt, VecMaskNotUsed)) {
    log_if_needed("  ** not supported: arity=1 op=insert vlen=%d etype=%s ismask=no",
                    num_elem, type2name(elem_bt));
    return false; // not supported
  }

  ciKlass* vbox_klass = vector_klass->const_oop()->as_instance()->java_lang_Class_klass();
  const TypeInstPtr* vbox_type = TypeInstPtr::make_exact(TypePtr::NotNull, vbox_klass);

  Node* opd = unbox_vector(argument(3), vbox_type, elem_bt, num_elem);
  if (opd == nullptr) {
    return false;
  }

  Node* insert_val = argument(5);
  assert(gvn().type(insert_val)->isa_long() != nullptr, "expected to be long");

  // Convert insert value back to its appropriate type.
  switch (elem_bt) {
    case T_BYTE:
      insert_val = gvn().transform(new ConvL2INode(insert_val, TypeInt::BYTE));
      break;
    case T_SHORT:
      insert_val = gvn().transform(new ConvL2INode(insert_val, TypeInt::SHORT));
      break;
    case T_INT:
      insert_val = gvn().transform(new ConvL2INode(insert_val));
      break;
    case T_FLOAT:
      insert_val = gvn().transform(new ConvL2INode(insert_val));
      insert_val = gvn().transform(new MoveI2FNode(insert_val));
      break;
    case T_DOUBLE:
      insert_val = gvn().transform(new MoveL2DNode(insert_val));
      break;
    case T_LONG:
      // no conversion needed
      break;
    default: fatal("%s", type2name(elem_bt)); break;
  }

  Node* operation = gvn().transform(VectorInsertNode::make(opd, insert_val, idx->get_con(), gvn()));

  Node* vbox = box_vector(operation, vbox_type, elem_bt, num_elem);
  set_result(vbox);
  C->set_max_vector_size(MAX2(C->max_vector_size(), (uint)(num_elem * type2aelembytes(elem_bt))));
  return true;
}

//  public static
//  <VM extends VectorPayload,
//   E>
//  long extract(Class<? extends VM> vClass, Class<E> eClass,
//               int length,
//               VM vm, int i,
//               VecExtractOp<VM> defaultImpl)
bool LibraryCallKit::inline_vector_extract() {
  const TypeInstPtr* vector_klass = gvn().type(argument(0))->isa_instptr();
  const TypeInstPtr* elem_klass   = gvn().type(argument(1))->isa_instptr();
  const TypeInt*     vlen         = gvn().type(argument(2))->isa_int();
  const TypeInt*     idx          = gvn().type(argument(4))->isa_int();

  if (vector_klass == nullptr || elem_klass == nullptr || vlen == nullptr || idx == nullptr) {
    return false; // dead code
  }
  if (vector_klass->const_oop() == nullptr || elem_klass->const_oop() == nullptr || !vlen->is_con()) {
    log_if_needed("  ** missing constant: vclass=%s etype=%s vlen=%s",
                    NodeClassNames[argument(0)->Opcode()],
                    NodeClassNames[argument(1)->Opcode()],
                    NodeClassNames[argument(2)->Opcode()]);
    return false; // not enough info for intrinsification
  }
  if (!is_klass_initialized(vector_klass)) {
    log_if_needed("  ** klass argument not initialized");
    return false;
  }
  ciType* elem_type = elem_klass->const_oop()->as_instance()->java_mirror_type();
  if (!elem_type->is_primitive_type()) {
    log_if_needed("  ** not a primitive bt=%d", elem_type->basic_type());
    return false; // should be primitive type
  }
  BasicType elem_bt = elem_type->basic_type();
  int num_elem = vlen->get_con();

  ciKlass* vbox_klass = vector_klass->const_oop()->as_instance()->java_lang_Class_klass();
  const TypeInstPtr* vbox_type = TypeInstPtr::make_exact(TypePtr::NotNull, vbox_klass);

  Node* opd = nullptr;

  if (is_vector_mask(vbox_klass)) {
    // vbox_klass is mask. This is used for VectorMask.laneIsSet(int).

    Node* pos = argument(4); // can be variable
    if (arch_supports_vector(Op_ExtractUB, num_elem, elem_bt, VecMaskUseAll)) {
      // Transform mask to vector with type of boolean and utilize ExtractUB node.
      opd = unbox_vector(argument(3), vbox_type, elem_bt, num_elem);
      if (opd == nullptr) {
        return false;
      }
      opd = gvn().transform(VectorStoreMaskNode::make(gvn(), opd, elem_bt, num_elem));
      opd = gvn().transform(new ExtractUBNode(opd, pos));
      opd = gvn().transform(new ConvI2LNode(opd));
    } else if (arch_supports_vector(Op_VectorMaskToLong, num_elem, elem_bt, VecMaskUseLoad)) {
      opd = unbox_vector(argument(3), vbox_type, elem_bt, num_elem);
      if (opd == nullptr) {
        return false;
      }
      // VectorMaskToLongNode requires the input is either a mask or a vector with BOOLEAN type.
      if (opd->bottom_type()->isa_vectmask() == nullptr) {
        opd = gvn().transform(VectorStoreMaskNode::make(gvn(), opd, elem_bt, num_elem));
      }
      // ((toLong() >>> pos) & 1L
      opd = gvn().transform(new VectorMaskToLongNode(opd, TypeLong::LONG));
      opd = gvn().transform(new URShiftLNode(opd, pos));
      opd = gvn().transform(new AndLNode(opd, gvn().makecon(TypeLong::ONE)));
    } else {
      log_if_needed("  ** Rejected mask extraction because architecture does not support it");
      return false; // not supported
    }
  } else {
    // vbox_klass is vector. This is used for Vector.lane(int).
    if (!idx->is_con()) {
      log_if_needed("  ** missing constant: idx=%s", NodeClassNames[argument(4)->Opcode()]);
      return false; // not enough info for intrinsification
    }

    int vopc = ExtractNode::opcode(elem_bt);
    if (!arch_supports_vector(vopc, num_elem, elem_bt, VecMaskNotUsed)) {
      log_if_needed("  ** not supported: arity=1 op=extract vlen=%d etype=%s ismask=no",
                      num_elem, type2name(elem_bt));
      return false; // not supported
    }

    opd = unbox_vector(argument(3), vbox_type, elem_bt, num_elem);
    if (opd == nullptr) {
      return false;
    }
    ConINode* idx_con = gvn().intcon(idx->get_con())->as_ConI();

    opd = gvn().transform(ExtractNode::make(opd, idx_con, elem_bt));
    switch (elem_bt) {
      case T_BYTE:
      case T_SHORT:
      case T_INT: {
        opd = gvn().transform(new ConvI2LNode(opd));
        break;
      }
      case T_FLOAT: {
        opd = gvn().transform(new MoveF2INode(opd));
        opd = gvn().transform(new ConvI2LNode(opd));
        break;
      }
      case T_DOUBLE: {
        opd = gvn().transform(new MoveD2LNode(opd));
        break;
      }
      case T_LONG: {
        // no conversion needed
        break;
      }
      default: fatal("%s", type2name(elem_bt));
    }
  }
  set_result(opd);
  return true;
}

static Node* LowerSelectFromTwoVectorOperation(PhaseGVN& phase, Node* index_vec, Node* src1, Node* src2, const TypeVect* vt) {
  int num_elem = vt->length();
  BasicType elem_bt = vt->element_basic_type();

  // Lower selectFrom operation into its constituent operations.
  //   SelectFromTwoVectorNode =
  //     (VectorBlend
  //         (VectorRearrange SRC1 (WRAPED_INDEX AND (VLEN-1))
  //         (VectorRearrange SRC2 (WRAPED_INDEX AND (VLEN-1))
  //      MASK)
  // Where
  //   WRAPED_INDEX are computed by wrapping incoming indexes
  //   to two vector index range [0, VLEN*2) and
  //   MASK = WRAPED_INDEX < VLEN
  //
  // IR lowering prevents intrinsification failure and associated argument
  // boxing penalties.
  //

  const TypeVect* index_vect_type = index_vec->bottom_type()->is_vect();
  BasicType index_elem_bt = index_vect_type->element_basic_type();

  // Downcast index vector to a type agnostic shuffle representation, shuffle
  // indices are held in a byte vector which are later transformed to target
  // specific permutation index format by subsequent VectorLoadShuffle.
  int cast_vopc = VectorCastNode::opcode(0, index_elem_bt, true);
  Node* index_byte_vec = phase.transform(VectorCastNode::make(cast_vopc, index_vec, T_BYTE, num_elem));

  // Wrap indexes into two vector index range [0, VLEN * 2)
  Node* two_vect_lane_cnt_m1 = phase.makecon(TypeInt::make(2 * num_elem - 1));
  Node* bcast_two_vect_lane_cnt_m1_vec = phase.transform(VectorNode::scalar2vector(two_vect_lane_cnt_m1, num_elem,
                                                                                   T_BYTE, false));
  index_byte_vec = phase.transform(VectorNode::make(Op_AndV, index_byte_vec, bcast_two_vect_lane_cnt_m1_vec,
                                                    index_byte_vec->bottom_type()->is_vect()));

  // Compute the blend mask for merging two independently permitted vectors
  // using shuffle index in two vector index range [0, VLEN * 2).
  BoolTest::mask pred = BoolTest::le;
  ConINode* pred_node = phase.makecon(TypeInt::make(pred))->as_ConI();
  const TypeVect* vmask_type = TypeVect::makemask(T_BYTE, num_elem);
  Node* lane_cnt_m1 = phase.makecon(TypeInt::make(num_elem - 1));
  Node* bcast_lane_cnt_m1_vec = phase.transform(VectorNode::scalar2vector(lane_cnt_m1, num_elem,
                                                                          T_BYTE, false));
  Node* mask = phase.transform(new VectorMaskCmpNode(pred, index_byte_vec, bcast_lane_cnt_m1_vec, pred_node, vmask_type));

  // Rearrange expects the indexes to lie within single vector index range [0, VLEN).
  index_byte_vec = phase.transform(VectorNode::make(Op_AndV, index_byte_vec, bcast_lane_cnt_m1_vec,
                       index_byte_vec->bottom_type()->is_vect()));

  // Load indexes from byte vector and appropriately transform them to target
  // specific permutation index format.
  index_vec = phase.transform(new VectorLoadShuffleNode(index_byte_vec, index_vect_type));

  vmask_type = TypeVect::makemask(elem_bt, num_elem);
  mask = phase.transform(new VectorMaskCastNode(mask, vmask_type));

  Node* p1 = phase.transform(new VectorRearrangeNode(src1, index_vec));
  Node* p2 = phase.transform(new VectorRearrangeNode(src2, index_vec));

  return new VectorBlendNode(p2, p1, mask);
}

//  public static
//  <V extends Vector<E>,
//   E>
//  V selectFromTwoVectorOp(Class<? extends V> vClass, Class<E> eClass, int length,
//                          V v1, V v2, V v3,
//                          SelectFromTwoVector<V> defaultImpl)
bool LibraryCallKit::inline_vector_select_from_two_vectors() {
  const TypeInstPtr* vector_klass = gvn().type(argument(0))->isa_instptr();
  const TypeInstPtr* elem_klass = gvn().type(argument(1))->isa_instptr();
  const TypeInt* vlen = gvn().type(argument(2))->isa_int();

  if (vector_klass == nullptr || elem_klass == nullptr || vlen == nullptr || vector_klass->const_oop() == nullptr ||
      elem_klass->const_oop() == nullptr ||!vlen->is_con()) {
    log_if_needed("  ** missing constant: vclass=%s etype=%s vlen=%s",
                    NodeClassNames[argument(0)->Opcode()],
                    NodeClassNames[argument(1)->Opcode()],
                    NodeClassNames[argument(2)->Opcode()]);
    return false; // not enough info for intrinsification
  }

  if (!is_klass_initialized(vector_klass)) {
    log_if_needed("  ** klass argument not initialized");
    return false;
  }

  ciType* elem_type = elem_klass->const_oop()->as_instance()->java_mirror_type();
  if (!elem_type->is_primitive_type()) {
    log_if_needed("  ** not a primitive bt=%d", elem_type->basic_type());
    return false; // should be primitive type
  }

  int num_elem = vlen->get_con();
  if (!is_power_of_2(num_elem)) {
    log_if_needed("  ** vlen is not power of two=%d", num_elem);
    return false;
  }

  BasicType elem_bt = elem_type->basic_type();
  BasicType index_elem_bt = elem_bt;
  if (elem_bt == T_FLOAT) {
    index_elem_bt = T_INT;
  } else if (elem_bt == T_DOUBLE) {
    index_elem_bt = T_LONG;
  }

  bool lowerSelectFromOp = false;
  if (!arch_supports_vector(Op_SelectFromTwoVector, num_elem, elem_bt, VecMaskNotUsed)) {
    int cast_vopc = VectorCastNode::opcode(-1, elem_bt, true);
    if (!arch_supports_vector(Op_VectorMaskCmp, num_elem, T_BYTE, VecMaskNotUsed)            ||
        !arch_supports_vector(Op_AndV, num_elem, T_BYTE, VecMaskNotUsed)                     ||
        !arch_supports_vector(Op_VectorMaskCast, num_elem, elem_bt, VecMaskNotUsed)          ||
        !arch_supports_vector(Op_VectorBlend, num_elem, elem_bt, VecMaskUseLoad)             ||
        !arch_supports_vector(Op_VectorRearrange, num_elem, elem_bt, VecMaskNotUsed)         ||
        !arch_supports_vector(cast_vopc, num_elem, T_BYTE, VecMaskNotUsed)                   ||
        !arch_supports_vector(Op_VectorLoadShuffle, num_elem, index_elem_bt, VecMaskNotUsed) ||
        !arch_supports_vector(Op_Replicate, num_elem, T_BYTE, VecMaskNotUsed)) {
      log_if_needed("  ** not supported: opc=%d vlen=%d etype=%s ismask=useload",
                    Op_SelectFromTwoVector, num_elem, type2name(elem_bt));
      return false; // not supported
    }
    lowerSelectFromOp = true;
  }

  int cast_vopc = VectorCastNode::opcode(-1, elem_bt, true);
  if (!lowerSelectFromOp) {
    if (!arch_supports_vector(Op_AndV, num_elem, index_elem_bt, VecMaskNotUsed)      ||
        !arch_supports_vector(Op_Replicate, num_elem, index_elem_bt, VecMaskNotUsed) ||
        (is_floating_point_type(elem_bt) &&
         !arch_supports_vector(cast_vopc, num_elem, index_elem_bt, VecMaskNotUsed))) {
      log_if_needed("  ** index wrapping not supported: vlen=%d etype=%s" ,
                     num_elem, type2name(elem_bt));
      return false; // not supported
    }
  }

  ciKlass* vbox_klass = vector_klass->const_oop()->as_instance()->java_lang_Class_klass();
  const TypeInstPtr* vbox_type = TypeInstPtr::make_exact(TypePtr::NotNull, vbox_klass);

  Node* opd1 = unbox_vector(argument(3), vbox_type, elem_bt, num_elem);
  if (opd1 == nullptr) {
    log_if_needed("  ** unbox failed v1=%s",
                  NodeClassNames[argument(3)->Opcode()]);
    return false;
  }
  Node* opd2 = unbox_vector(argument(4), vbox_type, elem_bt, num_elem);
  if (opd2 == nullptr) {
    log_if_needed("  ** unbox failed v2=%s",
                  NodeClassNames[argument(4)->Opcode()]);
    return false;
  }
  Node* opd3 = unbox_vector(argument(5), vbox_type, elem_bt, num_elem);
  if (opd3 == nullptr) {
    log_if_needed("  ** unbox failed v3=%s",
                  NodeClassNames[argument(5)->Opcode()]);
    return false;
  }

  const TypeVect* vt = TypeVect::make(elem_bt, num_elem);

  Node* operation = nullptr;
  if (lowerSelectFromOp) {
    operation = gvn().transform(LowerSelectFromTwoVectorOperation(gvn(), opd1, opd2, opd3, vt));
  } else {
    if (index_elem_bt != elem_bt) {
      opd1 = gvn().transform(VectorCastNode::make(cast_vopc, opd1, index_elem_bt, num_elem));
    }
    int indexRangeMask = 2 * num_elem - 1;
    Node* wrap_mask = gvn().makecon(TypeInteger::make(indexRangeMask, indexRangeMask, Type::WidenMin, index_elem_bt != T_LONG ? T_INT : index_elem_bt));
    Node* wrap_mask_vec = gvn().transform(VectorNode::scalar2vector(wrap_mask, num_elem, index_elem_bt, false));
    opd1 = gvn().transform(VectorNode::make(Op_AndV, opd1, wrap_mask_vec, opd1->bottom_type()->is_vect()));
    operation = gvn().transform(VectorNode::make(Op_SelectFromTwoVector, opd1, opd2, opd3, vt));
  }

  // Wrap it up in VectorBox to keep object type information.
  Node* vbox = box_vector(operation, vbox_type, elem_bt, num_elem);
  set_result(vbox);
  C->set_max_vector_size(MAX2(C->max_vector_size(), (uint)(num_elem * type2aelembytes(elem_bt))));
  return true;
}

// public static
// <V extends Vector<E>,
//  M extends VectorMask<E>,
//  E>
//  V compressExpandOp(int opr,
//                    Class<? extends V> vClass, Class<? extends M> mClass, Class<E> eClass,
//                    int length, V v, M m,
//                    CompressExpandOperation<V, M> defaultImpl)
bool LibraryCallKit::inline_vector_compress_expand() {
  const TypeInt*     opr          = gvn().type(argument(0))->isa_int();
  const TypeInstPtr* vector_klass = gvn().type(argument(1))->isa_instptr();
  const TypeInstPtr* mask_klass   = gvn().type(argument(2))->isa_instptr();
  const TypeInstPtr* elem_klass   = gvn().type(argument(3))->isa_instptr();
  const TypeInt*     vlen         = gvn().type(argument(4))->isa_int();

  if (vector_klass == nullptr || elem_klass == nullptr || mask_klass == nullptr || vlen == nullptr ||
      vector_klass->const_oop() == nullptr || mask_klass->const_oop() == nullptr ||
      elem_klass->const_oop() == nullptr || !vlen->is_con() || !opr->is_con()) {
    log_if_needed("  ** missing constant: opr=%s vclass=%s mclass=%s etype=%s vlen=%s",
                    NodeClassNames[argument(0)->Opcode()],
                    NodeClassNames[argument(1)->Opcode()],
                    NodeClassNames[argument(2)->Opcode()],
                    NodeClassNames[argument(3)->Opcode()],
                    NodeClassNames[argument(4)->Opcode()]);
    return false; // not enough info for intrinsification
  }

  if (!is_klass_initialized(vector_klass) || !is_klass_initialized(mask_klass)) {
    log_if_needed("  ** klass argument not initialized");
    return false;
  }

  ciType* elem_type = elem_klass->const_oop()->as_instance()->java_mirror_type();
  if (!elem_type->is_primitive_type()) {
    log_if_needed("  ** not a primitive bt=%d", elem_type->basic_type());
    return false; // should be primitive type
  }

  int num_elem = vlen->get_con();
  BasicType elem_bt = elem_type->basic_type();
  int opc = VectorSupport::vop2ideal(opr->get_con(), elem_bt);

  if (!arch_supports_vector(opc, num_elem, elem_bt, VecMaskUseLoad)) {
    log_if_needed("  ** not supported: opc=%d vlen=%d etype=%s ismask=useload",
                    opc, num_elem, type2name(elem_bt));
    return false; // not supported
  }

  Node* opd1 = nullptr;
  const TypeInstPtr* vbox_type = nullptr;
  if (opc != Op_CompressM) {
    ciKlass* vbox_klass = vector_klass->const_oop()->as_instance()->java_lang_Class_klass();
    vbox_type = TypeInstPtr::make_exact(TypePtr::NotNull, vbox_klass);
    opd1 = unbox_vector(argument(5), vbox_type, elem_bt, num_elem);
    if (opd1 == nullptr) {
      log_if_needed("  ** unbox failed vector=%s",
                      NodeClassNames[argument(5)->Opcode()]);
      return false;
    }
  }

  ciKlass* mbox_klass = mask_klass->const_oop()->as_instance()->java_lang_Class_klass();
  assert(is_vector_mask(mbox_klass), "argument(6) should be a mask class");
  const TypeInstPtr* mbox_type = TypeInstPtr::make_exact(TypePtr::NotNull, mbox_klass);

  Node* mask = unbox_vector(argument(6), mbox_type, elem_bt, num_elem);
  if (mask == nullptr) {
    log_if_needed("  ** unbox failed mask=%s",
                    NodeClassNames[argument(6)->Opcode()]);
    return false;
  }

  const TypeVect* vt = TypeVect::make(elem_bt, num_elem, opc == Op_CompressM);
  Node* operation = gvn().transform(VectorNode::make(opc, opd1, mask, vt));

  // Wrap it up in VectorBox to keep object type information.
  const TypeInstPtr* box_type = opc == Op_CompressM ? mbox_type : vbox_type;
  Node* vbox = box_vector(operation, box_type, elem_bt, num_elem);
  set_result(vbox);
  C->set_max_vector_size(MAX2(C->max_vector_size(), (uint)(num_elem * type2aelembytes(elem_bt))));
  return true;
}

// public static
// <V extends Vector<E>,
//  E,
//  S extends VectorSpecies<E>>
//  V indexVector(Class<? extends V> vClass, Class<E> eClass,
//                int length,
//                V v, int step, S s,
//                IndexOperation<V, S> defaultImpl)
bool LibraryCallKit::inline_index_vector() {
  const TypeInstPtr* vector_klass = gvn().type(argument(0))->isa_instptr();
  const TypeInstPtr* elem_klass   = gvn().type(argument(1))->isa_instptr();
  const TypeInt*     vlen         = gvn().type(argument(2))->isa_int();

  if (vector_klass == nullptr || elem_klass == nullptr || vlen == nullptr ||
      vector_klass->const_oop() == nullptr || !vlen->is_con() ||
      elem_klass->const_oop() == nullptr) {
    log_if_needed("  ** missing constant: vclass=%s etype=%s vlen=%s",
                    NodeClassNames[argument(0)->Opcode()],
                    NodeClassNames[argument(1)->Opcode()],
                    NodeClassNames[argument(2)->Opcode()]);
    return false; // not enough info for intrinsification
  }

  if (!is_klass_initialized(vector_klass)) {
    log_if_needed("  ** klass argument not initialized");
    return false;
  }

  ciType* elem_type = elem_klass->const_oop()->as_instance()->java_mirror_type();
  if (!elem_type->is_primitive_type()) {
    log_if_needed("  ** not a primitive bt=%d", elem_type->basic_type());
    return false; // should be primitive type
  }

  int num_elem = vlen->get_con();
  BasicType elem_bt = elem_type->basic_type();

  // Check whether the iota index generation op is supported by the current hardware
  if (!arch_supports_vector(Op_VectorLoadConst, num_elem, elem_bt, VecMaskNotUsed)) {
    log_if_needed("  ** not supported: vlen=%d etype=%s", num_elem, type2name(elem_bt));
    return false; // not supported
  }

  int mul_op = VectorSupport::vop2ideal(VectorSupport::VECTOR_OP_MUL, elem_bt);
  int vmul_op = VectorNode::opcode(mul_op, elem_bt);
  bool needs_mul = true;
  Node* scale = argument(4);
  const TypeInt* scale_type = gvn().type(scale)->isa_int();
  // Multiply is not needed if the scale is a constant "1".
  if (scale_type && scale_type->is_con() && scale_type->get_con() == 1) {
    needs_mul = false;
  } else {
    // Check whether the vector multiply op is supported by the current hardware
    if (!arch_supports_vector(vmul_op, num_elem, elem_bt, VecMaskNotUsed)) {
      log_if_needed("  ** not supported: vlen=%d etype=%s", num_elem, type2name(elem_bt));
      return false; // not supported
    }

    // Check whether the scalar cast op is supported by the current hardware
    if (is_floating_point_type(elem_bt) || elem_bt == T_LONG) {
      int cast_op = elem_bt == T_LONG ? Op_ConvI2L :
                    elem_bt == T_FLOAT? Op_ConvI2F : Op_ConvI2D;
      if (!Matcher::match_rule_supported(cast_op)) {
        log_if_needed("  ** Rejected op (%s) because architecture does not support it",
                        NodeClassNames[cast_op]);
        return false; // not supported
      }
    }
  }

  ciKlass* vbox_klass = vector_klass->const_oop()->as_instance()->java_lang_Class_klass();
  const TypeInstPtr* vbox_type = TypeInstPtr::make_exact(TypePtr::NotNull, vbox_klass);
  Node* opd = unbox_vector(argument(3), vbox_type, elem_bt, num_elem);
  if (opd == nullptr) {
    log_if_needed("  ** unbox failed vector=%s",
                    NodeClassNames[argument(3)->Opcode()]);
    return false;
  }

  int add_op = VectorSupport::vop2ideal(VectorSupport::VECTOR_OP_ADD, elem_bt);
  int vadd_op = VectorNode::opcode(add_op, elem_bt);
  bool needs_add = true;
  // The addition is not needed if all the element values of "opd" are zero
  if (VectorNode::is_all_zeros_vector(opd)) {
    needs_add = false;
  } else {
    // Check whether the vector addition op is supported by the current hardware
    if (!arch_supports_vector(vadd_op, num_elem, elem_bt, VecMaskNotUsed)) {
      log_if_needed("  ** not supported: vlen=%d etype=%s", num_elem, type2name(elem_bt));
      return false; // not supported
    }
  }

  // Compute the iota indice vector
  const TypeVect* vt = TypeVect::make(elem_bt, num_elem);
  Node* index = gvn().transform(new VectorLoadConstNode(gvn().makecon(TypeInt::ZERO), vt));

  // Broadcast the "scale" to a vector, and multiply the "scale" with iota indice vector.
  if (needs_mul) {
    switch (elem_bt) {
      case T_BOOLEAN: // fall-through
      case T_BYTE:    // fall-through
      case T_SHORT:   // fall-through
      case T_CHAR:    // fall-through
      case T_INT: {
        // no conversion needed
        break;
      }
      case T_LONG: {
        scale = gvn().transform(new ConvI2LNode(scale));
        break;
      }
      case T_FLOAT: {
        scale = gvn().transform(new ConvI2FNode(scale));
        break;
      }
      case T_DOUBLE: {
        scale = gvn().transform(new ConvI2DNode(scale));
        break;
      }
      default: fatal("%s", type2name(elem_bt));
    }
    scale = gvn().transform(VectorNode::scalar2vector(scale, num_elem, elem_bt));
    index = gvn().transform(VectorNode::make(vmul_op, index, scale, vt));
  }

  // Add "opd" if addition is needed.
  if (needs_add) {
    index = gvn().transform(VectorNode::make(vadd_op, opd, index, vt));
  }
  Node* vbox = box_vector(index, vbox_type, elem_bt, num_elem);
  set_result(vbox);
  C->set_max_vector_size(MAX2(C->max_vector_size(), (uint)(num_elem * type2aelembytes(elem_bt))));
  return true;
}

// public static
// <E,
//  M extends VectorMask<E>>
// M indexPartiallyInUpperRange(Class<? extends M> mClass, Class<E> eClass, int length,
//                              long offset, long limit,
//                              IndexPartiallyInUpperRangeOperation<E, M> defaultImpl)
bool LibraryCallKit::inline_index_partially_in_upper_range() {
  const TypeInstPtr* mask_klass   = gvn().type(argument(0))->isa_instptr();
  const TypeInstPtr* elem_klass   = gvn().type(argument(1))->isa_instptr();
  const TypeInt*     vlen         = gvn().type(argument(2))->isa_int();

  if (mask_klass == nullptr || elem_klass == nullptr || vlen == nullptr ||
      mask_klass->const_oop() == nullptr || elem_klass->const_oop() == nullptr || !vlen->is_con()) {
    log_if_needed("  ** missing constant: mclass=%s etype=%s vlen=%s",
                    NodeClassNames[argument(0)->Opcode()],
                    NodeClassNames[argument(1)->Opcode()],
                    NodeClassNames[argument(2)->Opcode()]);
    return false; // not enough info for intrinsification
  }

  if (!is_klass_initialized(mask_klass)) {
    log_if_needed("  ** klass argument not initialized");
    return false;
  }

  ciType* elem_type = elem_klass->const_oop()->as_instance()->java_mirror_type();
  if (!elem_type->is_primitive_type()) {
    log_if_needed("  ** not a primitive bt=%d", elem_type->basic_type());
    return false; // should be primitive type
  }

  int num_elem = vlen->get_con();
  BasicType elem_bt = elem_type->basic_type();

  // Check whether the necessary ops are supported by current hardware.
  bool supports_mask_gen = arch_supports_vector(Op_VectorMaskGen, num_elem, elem_bt, VecMaskUseStore);
  if (!supports_mask_gen) {
    if (!arch_supports_vector(Op_VectorLoadConst, num_elem, elem_bt, VecMaskNotUsed) ||
        !arch_supports_vector(Op_Replicate, num_elem, elem_bt, VecMaskNotUsed) ||
        !arch_supports_vector(Op_VectorMaskCmp, num_elem, elem_bt, VecMaskUseStore)) {
      log_if_needed("  ** not supported: vlen=%d etype=%s", num_elem, type2name(elem_bt));
      return false; // not supported
    }

    // Check whether the scalar cast operation is supported by current hardware.
    if (elem_bt != T_LONG) {
      int cast_op = is_integral_type(elem_bt) ? Op_ConvL2I
                                              : (elem_bt == T_FLOAT ? Op_ConvL2F : Op_ConvL2D);
      if (!Matcher::match_rule_supported(cast_op)) {
        log_if_needed("  ** Rejected op (%s) because architecture does not support it",
                        NodeClassNames[cast_op]);
        return false; // not supported
      }
    }
  }

  Node* offset = argument(3);
  Node* limit = argument(5);
  if (offset == nullptr || limit == nullptr) {
    log_if_needed("  ** offset or limit argument is null");
    return false; // not supported
  }

  ciKlass* box_klass = mask_klass->const_oop()->as_instance()->java_lang_Class_klass();
  assert(is_vector_mask(box_klass), "argument(0) should be a mask class");
  const TypeInstPtr* box_type = TypeInstPtr::make_exact(TypePtr::NotNull, box_klass);

  // We assume "offset > 0 && limit >= offset && limit - offset < num_elem".
  // So directly get indexLimit with "indexLimit = limit - offset".
  Node* indexLimit = gvn().transform(new SubLNode(limit, offset));
  Node* mask = nullptr;
  if (supports_mask_gen) {
    mask = gvn().transform(VectorMaskGenNode::make(indexLimit, elem_bt, num_elem));
  } else {
    // Generate the vector mask based on "mask = iota < indexLimit".
    // Broadcast "indexLimit" to a vector.
    switch (elem_bt) {
      case T_BOOLEAN: // fall-through
      case T_BYTE:    // fall-through
      case T_SHORT:   // fall-through
      case T_CHAR:    // fall-through
      case T_INT: {
        indexLimit = gvn().transform(new ConvL2INode(indexLimit));
        break;
      }
      case T_DOUBLE: {
        indexLimit = gvn().transform(new ConvL2DNode(indexLimit));
        break;
      }
      case T_FLOAT: {
        indexLimit = gvn().transform(new ConvL2FNode(indexLimit));
        break;
      }
      case T_LONG: {
        // no conversion needed
        break;
      }
      default: fatal("%s", type2name(elem_bt));
    }
    indexLimit = gvn().transform(VectorNode::scalar2vector(indexLimit, num_elem, elem_bt));

    // Load the "iota" vector.
    const TypeVect* vt = TypeVect::make(elem_bt, num_elem);
    Node* iota = gvn().transform(new VectorLoadConstNode(gvn().makecon(TypeInt::ZERO), vt));

    // Compute the vector mask with "mask = iota < indexLimit".
    ConINode* pred_node = (ConINode*)gvn().makecon(TypeInt::make(BoolTest::lt));
    const TypeVect* vmask_type = TypeVect::makemask(elem_bt, num_elem);
    mask = gvn().transform(new VectorMaskCmpNode(BoolTest::lt, iota, indexLimit, pred_node, vmask_type));
  }
  Node* vbox = box_vector(mask, box_type, elem_bt, num_elem);
  set_result(vbox);
  C->set_max_vector_size(MAX2(C->max_vector_size(), (uint)(num_elem * type2aelembytes(elem_bt))));
  return true;
}

#undef non_product_log_if_needed
#undef log_if_needed<|MERGE_RESOLUTION|>--- conflicted
+++ resolved
@@ -510,139 +510,7 @@
   return true;
 }
 
-<<<<<<< HEAD
 // public static
-=======
-// Following routine generates IR corresponding to AbstractShuffle::partiallyWrapIndex method,
-// which partially wraps index by modulo VEC_LENGTH and generates a negative index value if original
-// index is out of valid index range [0, VEC_LENGTH)
-//
-//   wrapped_index = (VEC_LENGTH - 1) & index
-//   if (index u> VEC_LENGTH) {
-//     wrapped_index -= VEC_LENGTH;
-//
-// Note: Unsigned greater than comparison treat both <0 and >VEC_LENGTH indices as out-of-bound
-// indexes.
-Node* LibraryCallKit::partially_wrap_indexes(Node* index_vec, int num_elem, BasicType elem_bt) {
-  assert(elem_bt == T_BYTE, "Shuffles use byte array based backing storage.");
-  const TypeVect* vt  = TypeVect::make(elem_bt, num_elem);
-
-  Node* mod_mask = gvn().makecon(TypeInt::make(num_elem-1));
-  Node* bcast_mod_mask = gvn().transform(VectorNode::scalar2vector(mod_mask, num_elem, elem_bt));
-
-  BoolTest::mask pred = BoolTest::ugt;
-  ConINode* pred_node = (ConINode*)gvn().makecon(TypeInt::make(pred));
-  Node* lane_cnt  = gvn().makecon(TypeInt::make(num_elem));
-  Node* bcast_lane_cnt = gvn().transform(VectorNode::scalar2vector(lane_cnt, num_elem, elem_bt));
-  const TypeVect* vmask_type = TypeVect::makemask(elem_bt, num_elem);
-  Node* mask = gvn().transform(new VectorMaskCmpNode(pred, bcast_lane_cnt, index_vec, pred_node, vmask_type));
-
-  // Make the indices greater than lane count as -ve values to match the java side implementation.
-  index_vec = gvn().transform(VectorNode::make(Op_AndV, index_vec, bcast_mod_mask, vt));
-  Node* biased_val = gvn().transform(VectorNode::make(Op_SubVB, index_vec, bcast_lane_cnt, vt));
-  return gvn().transform(new VectorBlendNode(biased_val, index_vec, mask));
-}
-
-// <Sh extends VectorShuffle<E>,  E>
-//  Sh ShuffleIota(Class<?> E, Class<?> shuffleClass, Vector.Species<E> s, int length,
-//                  int start, int step, int wrap, ShuffleIotaOperation<Sh, E> defaultImpl)
-bool LibraryCallKit::inline_vector_shuffle_iota() {
-  const TypeInstPtr* shuffle_klass = gvn().type(argument(1))->isa_instptr();
-  const TypeInt*     vlen          = gvn().type(argument(3))->isa_int();
-  const TypeInt*     start_val     = gvn().type(argument(4))->isa_int();
-  const TypeInt*     step_val      = gvn().type(argument(5))->isa_int();
-  const TypeInt*     wrap          = gvn().type(argument(6))->isa_int();
-
-  if (shuffle_klass == nullptr || shuffle_klass->const_oop() == nullptr ||
-      vlen == nullptr || !vlen->is_con() || start_val == nullptr || step_val == nullptr ||
-      wrap == nullptr || !wrap->is_con()) {
-    return false; // not enough info for intrinsification
-  }
-
-  if (!is_klass_initialized(shuffle_klass)) {
-    log_if_needed("  ** klass argument not initialized");
-    return false;
-  }
-
-  int do_wrap = wrap->get_con();
-  int num_elem = vlen->get_con();
-  BasicType elem_bt = T_BYTE;
-
-  bool effective_indices_in_range = false;
-  if (start_val->is_con() && step_val->is_con()) {
-    int effective_min_index = start_val->get_con();
-    int effective_max_index = start_val->get_con() + step_val->get_con() * (num_elem - 1);
-    effective_indices_in_range = effective_max_index >= effective_min_index && effective_min_index >= -128 && effective_max_index <= 127;
-  }
-
-  if (!do_wrap && !effective_indices_in_range) {
-    // Disable instrinsification for unwrapped shuffle iota if start/step
-    // values are non-constant OR if intermediate result overflows byte value range.
-    return false;
-  }
-
-  if (!arch_supports_vector(Op_AddVB, num_elem, elem_bt, VecMaskNotUsed)           ||
-      !arch_supports_vector(Op_AndV, num_elem, elem_bt, VecMaskNotUsed)            ||
-      !arch_supports_vector(Op_VectorLoadConst, num_elem, elem_bt, VecMaskNotUsed) ||
-      !arch_supports_vector(Op_Replicate, num_elem, elem_bt, VecMaskNotUsed)) {
-    return false;
-  }
-
-  if (!do_wrap &&
-      (!arch_supports_vector(Op_SubVB, num_elem, elem_bt, VecMaskNotUsed)       ||
-      !arch_supports_vector(Op_VectorBlend, num_elem, elem_bt, VecMaskNotUsed)  ||
-      !arch_supports_vector(Op_VectorMaskCmp, num_elem, elem_bt, VecMaskNotUsed))) {
-    return false;
-  }
-
-  bool step_multiply = !step_val->is_con() || !is_power_of_2(step_val->get_con());
-  if ((step_multiply && !arch_supports_vector(Op_MulVB, num_elem, elem_bt, VecMaskNotUsed)) ||
-      (!step_multiply && !arch_supports_vector(Op_LShiftVB, num_elem, elem_bt, VecMaskNotUsed))) {
-    return false;
-  }
-
-  const TypeVect* vt = TypeVect::make(elem_bt, num_elem);
-
-  Node* res = gvn().transform(new VectorLoadConstNode(gvn().makecon(TypeInt::ZERO), vt));
-
-  Node* start = argument(4);
-  Node* step  = argument(5);
-
-  if (step_multiply) {
-    Node* bcast_step = gvn().transform(VectorNode::scalar2vector(step, num_elem, elem_bt));
-    res = gvn().transform(VectorNode::make(Op_MulVB, res, bcast_step, vt));
-  } else if (step_val->get_con() > 1) {
-    Node* cnt = gvn().makecon(TypeInt::make(log2i_exact(step_val->get_con())));
-    Node* shift_cnt = vector_shift_count(cnt, Op_LShiftI, elem_bt, num_elem);
-    res = gvn().transform(VectorNode::make(Op_LShiftVB, res, shift_cnt, vt));
-  }
-
-  if (!start_val->is_con() || start_val->get_con() != 0) {
-    Node* bcast_start = gvn().transform(VectorNode::scalar2vector(start, num_elem, elem_bt));
-    res = gvn().transform(VectorNode::make(Op_AddVB, res, bcast_start, vt));
-  }
-
-  Node* mod_val = gvn().makecon(TypeInt::make(num_elem-1));
-  Node* bcast_mod = gvn().transform(VectorNode::scalar2vector(mod_val, num_elem, elem_bt));
-
-  if (do_wrap)  {
-    // Wrap the indices greater than lane count.
-    res = gvn().transform(VectorNode::make(Op_AndV, res, bcast_mod, vt));
-  } else {
-    res = partially_wrap_indexes(res, num_elem, elem_bt);
-  }
-
-  ciKlass* sbox_klass = shuffle_klass->const_oop()->as_instance()->java_lang_Class_klass();
-  const TypeInstPtr* shuffle_box_type = TypeInstPtr::make_exact(TypePtr::NotNull, sbox_klass);
-
-  // Wrap it up in VectorBox to keep object type information.
-  res = box_vector(res, shuffle_box_type, elem_bt, num_elem);
-  set_result(res);
-  C->set_max_vector_size(MAX2(C->max_vector_size(), (uint)(num_elem * type2aelembytes(elem_bt))));
-  return true;
-}
-
->>>>>>> 6711e132
 // <E, M>
 // long maskReductionCoerced(int oper, Class<? extends M> maskClass, Class<?> elemClass,
 //                          int length, M m, VectorMaskOp<M> defaultImpl)
@@ -673,7 +541,6 @@
     return false; // not supported
   }
 
-  const Type* elem_ty = Type::get_const_basic_type(elem_bt);
   ciKlass* mbox_klass = mask_klass->const_oop()->as_instance()->java_lang_Class_klass();
   const TypeInstPtr* mask_box_type = TypeInstPtr::make_exact(TypePtr::NotNull, mbox_klass);
   Node* mask_vec = unbox_vector(mask, mask_box_type, elem_bt, num_elem);
@@ -698,127 +565,6 @@
 }
 
 // public static
-<<<<<<< HEAD
-=======
-// <V,
-//  Sh extends VectorShuffle<E>,
-//  E>
-// V shuffleToVector(Class<? extends Vector<E>> vclass, Class<E> elementType,
-//                   Class<? extends Sh> shuffleClass, Sh s, int length,
-//                   ShuffleToVectorOperation<V, Sh, E> defaultImpl)
-bool LibraryCallKit::inline_vector_shuffle_to_vector() {
-  const TypeInstPtr* vector_klass  = gvn().type(argument(0))->isa_instptr();
-  const TypeInstPtr* elem_klass    = gvn().type(argument(1))->isa_instptr();
-  const TypeInstPtr* shuffle_klass = gvn().type(argument(2))->isa_instptr();
-  Node*              shuffle       = argument(3);
-  const TypeInt*     vlen          = gvn().type(argument(4))->isa_int();
-
-  if (vector_klass == nullptr || elem_klass == nullptr || shuffle_klass == nullptr || shuffle->is_top() || vlen == nullptr) {
-    return false; // dead code
-  }
-  if (!vlen->is_con() || vector_klass->const_oop() == nullptr || shuffle_klass->const_oop() == nullptr) {
-    return false; // not enough info for intrinsification
-  }
-  if (!is_klass_initialized(shuffle_klass) || !is_klass_initialized(vector_klass) ) {
-    log_if_needed("  ** klass argument not initialized");
-    return false;
-  }
-
-  int num_elem = vlen->get_con();
-  ciType* elem_type = elem_klass->const_oop()->as_instance()->java_mirror_type();
-  BasicType elem_bt = elem_type->basic_type();
-
-  if (num_elem < 4) {
-    return false;
-  }
-
-  int cast_vopc = VectorCastNode::opcode(-1, T_BYTE); // from shuffle of type T_BYTE
-  // Make sure that cast is implemented to particular type/size combination.
-  if (!arch_supports_vector(cast_vopc, num_elem, elem_bt, VecMaskNotUsed)) {
-    log_if_needed("  ** not supported: arity=1 op=cast#%d/3 vlen2=%d etype2=%s",
-        cast_vopc, num_elem, type2name(elem_bt));
-    return false;
-  }
-
-  ciKlass* sbox_klass = shuffle_klass->const_oop()->as_instance()->java_lang_Class_klass();
-  const TypeInstPtr* shuffle_box_type = TypeInstPtr::make_exact(TypePtr::NotNull, sbox_klass);
-
-  // Unbox shuffle with true flag to indicate its load shuffle to vector
-  // shuffle is a byte array
-  Node* shuffle_vec = unbox_vector(shuffle, shuffle_box_type, T_BYTE, num_elem, true);
-
-  // cast byte to target element type
-  shuffle_vec = gvn().transform(VectorCastNode::make(cast_vopc, shuffle_vec, elem_bt, num_elem));
-
-  ciKlass* vbox_klass = vector_klass->const_oop()->as_instance()->java_lang_Class_klass();
-  const TypeInstPtr* vec_box_type = TypeInstPtr::make_exact(TypePtr::NotNull, vbox_klass);
-
-  // Box vector
-  Node* res = box_vector(shuffle_vec, vec_box_type, elem_bt, num_elem);
-  set_result(res);
-  C->set_max_vector_size(MAX2(C->max_vector_size(), (uint)(num_elem * type2aelembytes(elem_bt))));
-  return true;
-}
-
-// public static
-// <E,
-//  SH extends VectorShuffle<E>>
-// SH wrapShuffleIndexes(Class<E> eClass, Class<? extends SH> shClass, SH sh, int length,
-//                       ShuffleWrapIndexesOperation<SH> defaultImpl)
-bool LibraryCallKit::inline_vector_wrap_shuffle_indexes() {
-  const TypeInstPtr* elem_klass    = gvn().type(argument(0))->isa_instptr();
-  const TypeInstPtr* shuffle_klass = gvn().type(argument(1))->isa_instptr();
-  Node*              shuffle       = argument(2);
-  const TypeInt*     vlen          = gvn().type(argument(3))->isa_int();
-
-  if (elem_klass == nullptr || shuffle_klass == nullptr || shuffle->is_top() || vlen == nullptr ||
-      !vlen->is_con() || shuffle_klass->const_oop() == nullptr) {
-    // not enough info for intrinsification
-    return false;
-  }
-
-  if (!is_klass_initialized(shuffle_klass)) {
-    log_if_needed("  ** klass argument not initialized");
-    return false;
-  }
-
-  int num_elem = vlen->get_con();
-  if ((num_elem < 4) || !is_power_of_2(num_elem)) {
-    log_if_needed("  ** vlen < 4 or not power of two=%d", num_elem);
-    return false;
-  }
-
-  // Shuffles use byte array based backing storage
-  BasicType shuffle_bt = T_BYTE;
-  if (!arch_supports_vector(Op_AndV, num_elem, shuffle_bt, VecMaskNotUsed) ||
-      !arch_supports_vector(Op_Replicate, num_elem, shuffle_bt, VecMaskNotUsed)) {
-    log_if_needed("  ** not supported: op=wrapShuffleIndexes vlen=%d etype=%s",
-                  num_elem, type2name(shuffle_bt));
-    return false;
-  }
-
-  ciKlass* sbox_klass = shuffle_klass->const_oop()->as_instance()->java_lang_Class_klass();
-  const TypeInstPtr* shuffle_box_type = TypeInstPtr::make_exact(TypePtr::NotNull, sbox_klass);
-
-  // Unbox shuffle with true flag to indicate its load shuffle to vector
-  // shuffle is a byte array
-  Node* shuffle_vec = unbox_vector(shuffle, shuffle_box_type, shuffle_bt, num_elem, true);
-
-  const TypeVect* vt  = TypeVect::make(shuffle_bt, num_elem);
-  Node* mod_mask = gvn().makecon(TypeInt::make(num_elem - 1));
-  Node* bcast_mod_mask  = gvn().transform(VectorNode::scalar2vector(mod_mask, num_elem, shuffle_bt));
-  // Wrap the indices greater than lane count.
-  Node* res = gvn().transform(VectorNode::make(Op_AndV, shuffle_vec, bcast_mod_mask, vt));
-
-  // Wrap it up in VectorBox to keep object type information.
-  res = box_vector(res, shuffle_box_type, shuffle_bt, num_elem);
-  set_result(res);
-  C->set_max_vector_size(MAX2(C->max_vector_size(), (uint)(num_elem * type2aelembytes(shuffle_bt))));
-  return true;
-}
-
-// public static
->>>>>>> 6711e132
 // <M,
 //  S extends VectorSpecies<E>,
 //  E>
@@ -2059,8 +1805,8 @@
   }
 
   assert(is_power_of_2(num_elem), "wrapping invalid");
-  Node* wrapping_mask_elem = shuffle_bt == T_LONG ? (Node*)gvn().longcon(num_elem - 1) : gvn().intcon(num_elem - 1);
-  Node* wrapping_mask = gvn().transform(VectorNode::scalar2vector(wrapping_mask_elem, num_elem, Type::get_const_basic_type(shuffle_bt)));
+  Node* wrapping_mask_elem = gvn().makecon(TypeInteger::make(num_elem - 1, num_elem - 1, Type::WidenMin, shuffle_bt == T_LONG ? T_LONG : T_INT));
+  Node* wrapping_mask = gvn().transform(VectorNode::scalar2vector(wrapping_mask_elem, num_elem, shuffle_bt));
   shuffle = gvn().transform(new AndVNode(shuffle, wrapping_mask, st));
 
   Node* mask = nullptr;
@@ -2182,11 +1928,19 @@
     return false;
   }
 
+  BasicType shuffle_bt = elem_bt;
+  if (shuffle_bt == T_FLOAT) {
+    shuffle_bt = T_INT;
+  } else if (shuffle_bt == T_DOUBLE) {
+    shuffle_bt = T_LONG;
+  }
+  bool need_load_shuffle = Matcher::vector_needs_load_shuffle(shuffle_bt, num_elem);
+
   int cast_vopc = VectorCastNode::opcode(-1, elem_bt); // from vector of type elem_bt
-  if (!arch_supports_vector(Op_VectorLoadShuffle, num_elem, elem_bt, VecMaskNotUsed)||
-      !arch_supports_vector(Op_AndV, num_elem, T_BYTE, VecMaskNotUsed)              ||
-      !arch_supports_vector(Op_Replicate, num_elem, T_BYTE, VecMaskNotUsed)         ||
-      !arch_supports_vector(cast_vopc, num_elem, T_BYTE, VecMaskNotUsed)) {
+  if ((need_load_shuffle && !arch_supports_vector(Op_VectorLoadShuffle, num_elem, elem_bt, VecMaskNotUsed)) ||
+      (elem_bt != shuffle_bt && !arch_supports_vector(cast_vopc, num_elem, shuffle_bt, VecMaskNotUsed))     ||
+      !arch_supports_vector(Op_AndV, num_elem, shuffle_bt, VecMaskNotUsed) ||
+      !arch_supports_vector(Op_Replicate, num_elem, shuffle_bt, VecMaskNotUsed)) {
     log_if_needed("  ** not supported: arity=0 op=selectFrom vlen=%d etype=%s ismask=no",
                     num_elem, type2name(elem_bt));
     return false; // not supported
@@ -2243,21 +1997,26 @@
   }
 
   // cast index vector from elem_bt vector to byte vector
-  const TypeVect* byte_vt = TypeVect::make(T_BYTE, num_elem);
-  Node* byte_shuffle = gvn().transform(VectorCastNode::make(cast_vopc, v1, T_BYTE, num_elem));
+  const TypeVect* shuffle_vt = TypeVect::make(shuffle_bt, num_elem);
+  Node* shuffle = v1;
+  
+  if (shuffle_bt != elem_bt) {
+    shuffle = gvn().transform(VectorCastNode::make(cast_vopc, v1, shuffle_bt, num_elem));
+  }
 
   // wrap the byte vector lanes to (num_elem - 1) to form the shuffle vector where num_elem is vector length
   // this is a simple AND operation as we come here only for power of two vector length
-  Node* mod_val = gvn().makecon(TypeInt::make(num_elem-1));
-  Node* bcast_mod = gvn().transform(VectorNode::scalar2vector(mod_val, num_elem, T_BYTE));
-  byte_shuffle = gvn().transform(VectorNode::make(Op_AndV, byte_shuffle, bcast_mod, byte_vt));
+  Node* mod_val = gvn().makecon(TypeInteger::make(num_elem - 1, num_elem - 1, Type::WidenMin, shuffle_bt == T_LONG ? T_LONG : T_INT));
+  Node* bcast_mod = gvn().transform(VectorNode::scalar2vector(mod_val, num_elem, shuffle_bt));
+  shuffle = gvn().transform(VectorNode::make(Op_AndV, shuffle, bcast_mod, shuffle_vt));
 
   // load the shuffle to use in rearrange
-  const TypeVect* shuffle_vt = TypeVect::make(elem_bt, num_elem);
-  Node* load_shuffle = gvn().transform(new VectorLoadShuffleNode(byte_shuffle, shuffle_vt));
+  if (need_load_shuffle) {
+    shuffle = gvn().transform(new VectorLoadShuffleNode(shuffle, shuffle_vt));
+  }
 
   // and finally rearrange
-  Node* rearrange = new VectorRearrangeNode(v2, load_shuffle);
+  Node* rearrange = new VectorRearrangeNode(v2, shuffle);
   if (is_masked_op) {
     if (use_predicate) {
       // masked rearrange is supported so use that directly
@@ -2874,45 +2633,49 @@
   // boxing penalties.
   //
 
-  const TypeVect* index_vect_type = index_vec->bottom_type()->is_vect();
-  BasicType index_elem_bt = index_vect_type->element_basic_type();
-
-  // Downcast index vector to a type agnostic shuffle representation, shuffle
-  // indices are held in a byte vector which are later transformed to target
-  // specific permutation index format by subsequent VectorLoadShuffle.
-  int cast_vopc = VectorCastNode::opcode(0, index_elem_bt, true);
-  Node* index_byte_vec = phase.transform(VectorCastNode::make(cast_vopc, index_vec, T_BYTE, num_elem));
+  BasicType shuffle_bt = elem_bt;
+  if (shuffle_bt == T_FLOAT) {
+    shuffle_bt = T_INT;
+  } else if (shuffle_bt == T_DOUBLE) {
+    shuffle_bt = T_LONG;
+  }
+  const TypeVect* st = TypeVect::make(shuffle_bt, num_elem);
+
+  // Cast index vector to the corresponding bit type
+  if (elem_bt != shuffle_bt) {
+    int cast_vopc = VectorCastNode::opcode(0, elem_bt, true);
+    index_vec = phase.transform(VectorCastNode::make(cast_vopc, index_vec, shuffle_bt, num_elem));
+  }
 
   // Wrap indexes into two vector index range [0, VLEN * 2)
-  Node* two_vect_lane_cnt_m1 = phase.makecon(TypeInt::make(2 * num_elem - 1));
+  Node* two_vect_lane_cnt_m1 = phase.makecon(TypeInteger::make(2 * num_elem - 1, 2 * num_elem - 1, Type::WidenMin, shuffle_bt == T_LONG ? T_LONG : T_INT));
   Node* bcast_two_vect_lane_cnt_m1_vec = phase.transform(VectorNode::scalar2vector(two_vect_lane_cnt_m1, num_elem,
-                                                                                   T_BYTE, false));
-  index_byte_vec = phase.transform(VectorNode::make(Op_AndV, index_byte_vec, bcast_two_vect_lane_cnt_m1_vec,
-                                                    index_byte_vec->bottom_type()->is_vect()));
+                                                                                   shuffle_bt, false));
+  index_vec = phase.transform(VectorNode::make(Op_AndV, index_vec, bcast_two_vect_lane_cnt_m1_vec, st));
 
   // Compute the blend mask for merging two independently permitted vectors
   // using shuffle index in two vector index range [0, VLEN * 2).
   BoolTest::mask pred = BoolTest::le;
   ConINode* pred_node = phase.makecon(TypeInt::make(pred))->as_ConI();
-  const TypeVect* vmask_type = TypeVect::makemask(T_BYTE, num_elem);
-  Node* lane_cnt_m1 = phase.makecon(TypeInt::make(num_elem - 1));
-  Node* bcast_lane_cnt_m1_vec = phase.transform(VectorNode::scalar2vector(lane_cnt_m1, num_elem,
-                                                                          T_BYTE, false));
-  Node* mask = phase.transform(new VectorMaskCmpNode(pred, index_byte_vec, bcast_lane_cnt_m1_vec, pred_node, vmask_type));
+  const TypeVect* vmask_type = TypeVect::makemask(shuffle_bt, num_elem);
+  Node* lane_cnt_m1 = phase.makecon(TypeInteger::make(num_elem - 1, num_elem - 1, Type::WidenMin, shuffle_bt == T_LONG ? T_LONG : T_INT));
+  Node* bcast_lane_cnt_m1_vec = phase.transform(VectorNode::scalar2vector(lane_cnt_m1, num_elem, shuffle_bt, false));
+  Node* mask = phase.transform(new VectorMaskCmpNode(pred, index_vec, bcast_lane_cnt_m1_vec, pred_node, vmask_type));
 
   // Rearrange expects the indexes to lie within single vector index range [0, VLEN).
-  index_byte_vec = phase.transform(VectorNode::make(Op_AndV, index_byte_vec, bcast_lane_cnt_m1_vec,
-                       index_byte_vec->bottom_type()->is_vect()));
+  Node* wrapped_index_vec = phase.transform(VectorNode::make(Op_AndV, index_vec, bcast_lane_cnt_m1_vec, st));
 
   // Load indexes from byte vector and appropriately transform them to target
   // specific permutation index format.
-  index_vec = phase.transform(new VectorLoadShuffleNode(index_byte_vec, index_vect_type));
+  if (Matcher::vector_needs_load_shuffle(shuffle_bt, num_elem)) {
+    wrapped_index_vec = phase.transform(new VectorLoadShuffleNode(wrapped_index_vec, st));
+  }
 
   vmask_type = TypeVect::makemask(elem_bt, num_elem);
   mask = phase.transform(new VectorMaskCastNode(mask, vmask_type));
 
-  Node* p1 = phase.transform(new VectorRearrangeNode(src1, index_vec));
-  Node* p2 = phase.transform(new VectorRearrangeNode(src2, index_vec));
+  Node* p1 = phase.transform(new VectorRearrangeNode(src1, wrapped_index_vec));
+  Node* p2 = phase.transform(new VectorRearrangeNode(src2, wrapped_index_vec));
 
   return new VectorBlendNode(p2, p1, mask);
 }
@@ -2965,14 +2728,14 @@
   bool lowerSelectFromOp = false;
   if (!arch_supports_vector(Op_SelectFromTwoVector, num_elem, elem_bt, VecMaskNotUsed)) {
     int cast_vopc = VectorCastNode::opcode(-1, elem_bt, true);
-    if (!arch_supports_vector(Op_VectorMaskCmp, num_elem, T_BYTE, VecMaskNotUsed)            ||
-        !arch_supports_vector(Op_AndV, num_elem, T_BYTE, VecMaskNotUsed)                     ||
+    if ((elem_bt != index_elem_bt && !arch_supports_vector(cast_vopc, num_elem, index_elem_bt, VecMaskNotUsed)) ||
+        !arch_supports_vector(Op_VectorMaskCmp, num_elem, index_elem_bt, VecMaskNotUsed)     ||
+        !arch_supports_vector(Op_AndV, num_elem, index_elem_bt, VecMaskNotUsed)              ||
         !arch_supports_vector(Op_VectorMaskCast, num_elem, elem_bt, VecMaskNotUsed)          ||
         !arch_supports_vector(Op_VectorBlend, num_elem, elem_bt, VecMaskUseLoad)             ||
         !arch_supports_vector(Op_VectorRearrange, num_elem, elem_bt, VecMaskNotUsed)         ||
-        !arch_supports_vector(cast_vopc, num_elem, T_BYTE, VecMaskNotUsed)                   ||
         !arch_supports_vector(Op_VectorLoadShuffle, num_elem, index_elem_bt, VecMaskNotUsed) ||
-        !arch_supports_vector(Op_Replicate, num_elem, T_BYTE, VecMaskNotUsed)) {
+        !arch_supports_vector(Op_Replicate, num_elem, index_elem_bt, VecMaskNotUsed)) {
       log_if_needed("  ** not supported: opc=%d vlen=%d etype=%s ismask=useload",
                     Op_SelectFromTwoVector, num_elem, type2name(elem_bt));
       return false; // not supported
