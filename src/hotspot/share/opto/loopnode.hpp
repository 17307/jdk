--- conflicted
+++ resolved
@@ -1680,34 +1680,19 @@
   IfProjNode* clone_parse_predicate(ParsePredicateSuccessProj* parse_predicate_proj, Node* new_entry,
                                     Deoptimization::DeoptReason reason, bool slow_loop);
   void clone_assertion_predicates_to_unswitched_loop(IdealLoopTree* loop, const Node_List& old_new,
-<<<<<<< HEAD
-                                                     Deoptimization::DeoptReason reason, ParsePredicateSuccessProj* old_parse_predicate_proj,
-                                                     ParsePredicateSuccessProj* fast_loop_parse_predicate_proj,
-                                                     ParsePredicateSuccessProj* slow_loop_parse_predicate_proj);
-
-  void clone_assertion_predicates(IdealLoopTree* loop,
-                                  Deoptimization::DeoptReason reason,
-                                  const Unique_Node_List &list,
-                                  ParsePredicateSuccessProj*
-                                  fast_loop_parse_predicate_proj);
-
-  void clone_assertion_predicates_to_slow_unswitched_loop(IdealLoopTree* loop, const Node_List &old_new,
-                                                          Deoptimization::DeoptReason reason,
-                                                          const Unique_Node_List &list,
-                                                          ParsePredicateSuccessProj*
-                                                          slow_loop_parse_predicate_proj);
-
-  IfProjNode* clone_assertion_predicate_for_unswitched_loops(IfNode* template_assertion_predicate,
-                                                             IfProjNode* predicate,
-                                                             Deoptimization::DeoptReason reason,
-                                                             ParsePredicateSuccessProj* parse_predicate_proj);
-=======
                                                      ParsePredicateSuccessProj* old_parse_predicate_proj,
                                                      ParsePredicateNode* true_path_loop_parse_predicate,
                                                      ParsePredicateNode* false_path_loop_parse_predicate);
+
+  void clone_assertion_predicates(IdealLoopTree* loop,
+                                  const Unique_Node_List &list, ParsePredicateNode* true_path_loop_parse_predicate);
+
+  void clone_assertion_predicates_to_slow_unswitched_loop(IdealLoopTree* loop, const Node_List &old_new,
+                                                          const Unique_Node_List &list, ParsePredicateNode* false_path_loop_parse_predicate);
+
   IfTrueNode* clone_assertion_predicate_for_unswitched_loops(IfTrueNode* template_assertion_predicate_success_proj,
                                                              ParsePredicateNode* unswitched_loop_parse_predicate);
->>>>>>> ac3bbf7d
+
   static void check_cloned_parse_predicate_for_unswitching(const Node* new_entry, bool is_fast_loop) PRODUCT_RETURN;
 
   bool _created_loop_node;
