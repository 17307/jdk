/*
 * Copyright (c) 2017, 2024, Oracle and/or its affiliates. All rights reserved.
 * Copyright (c) 2019, 2023 SAP SE. All rights reserved.
 * DO NOT ALTER OR REMOVE COPYRIGHT NOTICES OR THIS FILE HEADER.
 *
 * This code is free software; you can redistribute it and/or modify it
 * under the terms of the GNU General Public License version 2 only, as
 * published by the Free Software Foundation.
 *
 * This code is distributed in the hope that it will be useful, but WITHOUT
 * ANY WARRANTY; without even the implied warranty of MERCHANTABILITY or
 * FITNESS FOR A PARTICULAR PURPOSE.  See the GNU General Public License
 * version 2 for more details (a copy is included in the LICENSE file that
 * accompanied this code).
 *
 * You should have received a copy of the GNU General Public License version
 * 2 along with this work; if not, write to the Free Software Foundation,
 * Inc., 51 Franklin St, Fifth Floor, Boston, MA 02110-1301 USA.
 *
 * Please contact Oracle, 500 Oracle Parkway, Redwood Shores, CA 94065 USA
 * or visit www.oracle.com if you need additional information or have any
 * questions.
 *
 */

#include "precompiled.hpp"
#include "compiler/compilationMemoryStatistic.hpp"
#include "memory/allocation.hpp"
#include "memory/allocation.inline.hpp"
#include "memory/arena.hpp"
#include "memory/resourceArea.hpp"
#include "nmt/memTracker.inline.hpp"
#include "runtime/os.hpp"
#include "runtime/task.hpp"
#include "runtime/threadCritical.hpp"
#include "runtime/trimNativeHeap.hpp"
#include "utilities/align.hpp"
#include "utilities/debug.hpp"
#include "utilities/ostream.hpp"

// Pre-defined default chunk sizes must be arena-aligned, see Chunk::operator new()
STATIC_ASSERT(is_aligned((int)Chunk::tiny_size, ARENA_AMALLOC_ALIGNMENT));
STATIC_ASSERT(is_aligned((int)Chunk::init_size, ARENA_AMALLOC_ALIGNMENT));
STATIC_ASSERT(is_aligned((int)Chunk::medium_size, ARENA_AMALLOC_ALIGNMENT));
STATIC_ASSERT(is_aligned((int)Chunk::size, ARENA_AMALLOC_ALIGNMENT));


const char* Arena::tag_name[] = {
#define ARENA_TAG_STRING(name, str, desc) XSTR(name),
  DO_ARENA_TAG(ARENA_TAG_STRING)
#undef ARENA_TAG_STRING
};

const char* Arena::tag_desc[] = {
#define ARENA_TAG_DESC(name, str, desc) XSTR(desc),
  DO_ARENA_TAG(ARENA_TAG_DESC)
#undef ARENA_TAG_DESC
};

bool Arena::use_pool = false;

// MT-safe pool of same-sized chunks to reduce malloc/free thrashing
// NB: not using Mutex because pools are used before Threads are initialized
class ChunkPool {
  // Our four static pools
  static constexpr int _num_pools = 4;
  static ChunkPool _pools[_num_pools];

  Chunk*       _first;
  const size_t _size;         // (inner payload) size of the chunks this pool serves

  // Returns null if pool is empty.
  Chunk* take_from_pool() {
    ThreadCritical tc;
    Chunk* c = _first;
    if (_first != nullptr) {
      _first = _first->next();
    }
    return c;
  }
  void return_to_pool(Chunk* chunk) {
    assert(chunk->length() == _size, "wrong pool for this chunk");
    ThreadCritical tc;
    chunk->set_next(_first);
    _first = chunk;
  }

  // Clear this pool of all contained chunks
  void prune() {
    // Free all chunks while in ThreadCritical lock
    // so NMT adjustment is stable.
    ThreadCritical tc;
    Chunk* cur = _first;
    Chunk* next = nullptr;
    while (cur != nullptr) {
      next = cur->next();
      os::free(cur);
      cur = next;
    }
    _first = nullptr;
  }

  // Given a (inner payload) size, return the pool responsible for it, or null if the size is non-standard
  static ChunkPool* get_pool_for_size(size_t size) {
    if (!Arena::use_pool)
      return nullptr;
    for (int i = 0; i < _num_pools; i++) {
      if (_pools[i]._size == size) {
        Atomic::inc(&usage[i]);
        return _pools + i;
      }
    }
    return nullptr;
  }

public:
  static size_t usage[_num_pools];
  static void report_usage() {
    for (size_t i = 0; i < _num_pools; i++) {
      tty->print_cr("pool " SIZE_FORMAT ", used count: " SIZE_FORMAT, i, usage[i]);
      usage[i] = 0;
    }
  }
  ChunkPool(size_t size) : _first(nullptr), _size(size) {}

  static void clean() {
    NativeHeapTrimmer::SuspendMark sm("chunk pool cleaner");
    for (int i = 0; i < _num_pools; i++) {
      _pools[i].prune();
    }
  }

  // Returns an initialized and null-terminated Chunk of requested size
  static Chunk* allocate_chunk(size_t length, AllocFailType alloc_failmode);
  static void deallocate_chunk(Chunk* p);
};

Chunk* ChunkPool::allocate_chunk(size_t length, AllocFailType alloc_failmode) {
  // - requested_size = sizeof(Chunk)
  // - length = payload size
  // We must ensure that the boundaries of the payload (C and D) are aligned to 64-bit:
  //
  // +-----------+--+--------------------------------------------+
  // |           |g |                                            |
  // | Chunk     |a |               Payload                      |
  // |           |p |                                            |
  // +-----------+--+--------------------------------------------+
  // A           B  C                                            D
  //
  // - The Chunk is allocated from C-heap, therefore its start address (A) should be
  //   64-bit aligned on all our platforms, including 32-bit.
  // - sizeof(Chunk) (B) may not be aligned to 64-bit, and we have to take that into
  //   account when calculating the Payload bottom (C) (see Chunk::bottom())
  // - the payload size (length) must be aligned to 64-bit, which takes care of 64-bit
  //   aligning (D)

  assert(is_aligned(length, ARENA_AMALLOC_ALIGNMENT), "chunk payload length misaligned: "
         SIZE_FORMAT ".", length);
  // Try to reuse a freed chunk from the pool
  ChunkPool* pool = ChunkPool::get_pool_for_size(length);
  Chunk* chunk = nullptr;
  if (pool != nullptr) {
    Chunk* c = pool->take_from_pool();
    if (c != nullptr) {
      assert(c->length() == length, "wrong length?");
      chunk = c;
    }
  }
  if (chunk == nullptr) {
    // Either the pool was empty, or this is a non-standard length. Allocate a new Chunk from C-heap.
    size_t bytes = ARENA_ALIGN(sizeof(Chunk)) + length;
    void* p = os::malloc(bytes, mtChunk, CALLER_PC);
    if (p == nullptr && alloc_failmode == AllocFailStrategy::EXIT_OOM) {
      vm_exit_out_of_memory(bytes, OOM_MALLOC_ERROR, "Chunk::new");
    }
    chunk = (Chunk*)p;
  }
  ::new(chunk) Chunk(length);
  // We rely on arena alignment <= malloc alignment.
  assert(is_aligned(chunk, ARENA_AMALLOC_ALIGNMENT), "Chunk start address misaligned.");
  return chunk;
}

void ChunkPool::deallocate_chunk(Chunk* c) {
  // If this is a standard-sized chunk, return it to its pool; otherwise free it.
  ChunkPool* pool = ChunkPool::get_pool_for_size(c->length());
  if (pool != nullptr) {
    pool->return_to_pool(c);
  } else {
    ThreadCritical tc;  // Free chunks under TC lock so that NMT adjustment is stable.
    os::free(c);
  }
}

ChunkPool ChunkPool::_pools[] = { Chunk::size, Chunk::medium_size, Chunk::init_size, Chunk::tiny_size };
size_t ChunkPool::usage[] = { 0, 0, 0, 0};

class ChunkPoolCleaner : public PeriodicTask {
  static const int cleaning_interval = 5000; // cleaning interval in ms

 public:
   ChunkPoolCleaner() : PeriodicTask(cleaning_interval) {}
   void task() {
     ChunkPool::clean();
   }
};

void Arena::start_chunk_pool_cleaner_task() {
#ifdef ASSERT
  static bool task_created = false;
  assert(!task_created, "should not start chuck pool cleaner twice");
  task_created = true;
#endif
  ChunkPoolCleaner* cleaner = new ChunkPoolCleaner();
  cleaner->enroll();
}

Chunk::Chunk(size_t length) : _len(length) {
  _next = nullptr;         // Chain on the linked list
}

void Chunk::chop(Chunk* k) {
  while (k != nullptr) {
    Chunk* tmp = k->next();
    // clear out this chunk (to detect allocation bugs)
    if (ZapResourceArea) memset(k->bottom(), badResourceValue, k->length());
    ChunkPool::deallocate_chunk(k);
    k = tmp;
  }
}

void Chunk::next_chop(Chunk* k) {
  assert(k != nullptr && k->_next != nullptr, "must be non-null");
  Chunk::chop(k->_next);
  k->_next = nullptr;
}

<<<<<<< HEAD

void Arena::report_usage() {
  ChunkPool::report_usage();
}

Arena::Arena(MEMFLAGS flag, Tag tag, size_t init_size) : _flags(flag), _tag(tag), _size_in_bytes(0)  {
=======
Arena::Arena(MemTag mem_tag, Tag tag, size_t init_size) :
  _mem_tag(mem_tag), _tag(tag),
  _size_in_bytes(0),
  _first(nullptr), _chunk(nullptr),
  _hwm(nullptr), _max(nullptr)
{
>>>>>>> cbf4dd58
  init_size = ARENA_ALIGN(init_size);
  _chunk = ChunkPool::allocate_chunk(init_size, AllocFailStrategy::EXIT_OOM);
  _first = _chunk;
  _hwm = _chunk->bottom();      // Save the cached hwm, max
  _max = _chunk->top();
  MemTracker::record_new_arena(mem_tag);
  set_size_in_bytes(init_size);
}

Arena::~Arena() {
  destruct_contents();
  MemTracker::record_arena_free(_mem_tag);
}

// Destroy this arenas contents and reset to empty
void Arena::destruct_contents() {
  // reset size before chop to avoid a rare racing condition
  // that can have total arena memory exceed total chunk memory
  set_size_in_bytes(0);
  if (_first != nullptr) {
    Chunk::chop(_first);
  }
  reset();
}

// This is high traffic method, but many calls actually don't
// change the size
void Arena::set_size_in_bytes(size_t size) {
  if (_size_in_bytes != size) {
    ssize_t delta = size - size_in_bytes();
    _size_in_bytes = size;
    MemTracker::record_arena_size_change(delta, _mem_tag);
    if (CompilationMemoryStatistic::enabled() && _mem_tag == mtCompiler) {
      Thread* const t = Thread::current();
      if (t != nullptr && t->is_Compiler_thread()) {
        CompilationMemoryStatistic::on_arena_change(delta, this);
      }
    }
  }
}

// Total of all Chunks in arena
size_t Arena::used() const {
  size_t sum = _chunk->length() - (_max-_hwm); // Size leftover in this Chunk
  Chunk* k = _first;
  while( k != _chunk) {         // Whilst have Chunks in a row
    sum += k->length();         // Total size of this Chunk
    k = k->next();              // Bump along to next Chunk
  }
  return sum;                   // Return total consumed space.
}

// Grow a new Chunk
void* Arena::grow(size_t x, AllocFailType alloc_failmode) {
  // Get minimal required size.  Either real big, or even bigger for giant objs
  // (Note: all chunk sizes have to be 64-bit aligned)
  size_t len = MAX2(ARENA_ALIGN(x), (size_t) Chunk::size);

  if (MemTracker::check_exceeds_limit(x, _mem_tag)) {
    return nullptr;
  }

  Chunk* k = _chunk;            // Get filled-up chunk address
  _chunk = ChunkPool::allocate_chunk(len, alloc_failmode);

  if (_chunk == nullptr) {
    _chunk = k;                 // restore the previous value of _chunk
    return nullptr;
  }

  if (k != nullptr) {
    k->set_next(_chunk);        // Append new chunk to end of linked list
  } else {
    _first = _chunk;
  }
  _hwm  = _chunk->bottom();     // Save the cached hwm, max
  _max =  _chunk->top();
  set_size_in_bytes(size_in_bytes() + len);
  void* result = _hwm;
  _hwm += x;
  return result;
}

// Reallocate storage in Arena.
void *Arena::Arealloc(void* old_ptr, size_t old_size, size_t new_size, AllocFailType alloc_failmode) {
  if (new_size == 0) {
    Afree(old_ptr, old_size); // like realloc(3)
    return nullptr;
  }
  if (old_ptr == nullptr) {
    assert(old_size == 0, "sanity");
    return Amalloc(new_size, alloc_failmode); // as with realloc(3), a null old ptr is equivalent to malloc(3)
  }
  char *c_old = (char*)old_ptr; // Handy name

  // Make sure that new_size is legal
  size_t corrected_new_size = ARENA_ALIGN(new_size);

  // Reallocating the latest allocation?
  if (c_old + old_size == _hwm) {
    assert(_chunk->bottom() <= c_old, "invariant");

    // Reallocate in place if it fits. Also handles shrinking
    if (pointer_delta(_max, c_old, 1) >= corrected_new_size) {
      _hwm = c_old + corrected_new_size;
      return c_old;
    }
  } else if (new_size <= old_size) { // Shrink in place
    return c_old;
  }

  // Oops, got to relocate guts
  void *new_ptr = Amalloc(new_size, alloc_failmode);
  if (new_ptr == nullptr) {
    return nullptr;
  }
  memcpy( new_ptr, c_old, old_size );
  Afree(c_old,old_size);        // Mostly done to keep stats accurate
  return new_ptr;
}


// Determine if pointer belongs to this Arena or not.
bool Arena::contains( const void *ptr ) const {
  if (_chunk == nullptr) return false;
  if( (void*)_chunk->bottom() <= ptr && ptr < (void*)_hwm )
    return true;                // Check for in this chunk
  for (Chunk* c = _first; c; c = c->next()) {
    if (c == _chunk) continue;  // current chunk has been processed
    if ((void*)c->bottom() <= ptr && ptr < (void*)c->top()) {
      return true;              // Check for every chunk in Arena
    }
  }
  return false;                 // Not in any Chunk, so not in Arena
}<|MERGE_RESOLUTION|>--- conflicted
+++ resolved
@@ -235,21 +235,12 @@
   k->_next = nullptr;
 }
 
-<<<<<<< HEAD
-
-void Arena::report_usage() {
-  ChunkPool::report_usage();
-}
-
-Arena::Arena(MEMFLAGS flag, Tag tag, size_t init_size) : _flags(flag), _tag(tag), _size_in_bytes(0)  {
-=======
 Arena::Arena(MemTag mem_tag, Tag tag, size_t init_size) :
   _mem_tag(mem_tag), _tag(tag),
   _size_in_bytes(0),
   _first(nullptr), _chunk(nullptr),
   _hwm(nullptr), _max(nullptr)
 {
->>>>>>> cbf4dd58
   init_size = ARENA_ALIGN(init_size);
   _chunk = ChunkPool::allocate_chunk(init_size, AllocFailStrategy::EXIT_OOM);
   _first = _chunk;
