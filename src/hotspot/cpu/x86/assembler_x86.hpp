/*
 * Copyright (c) 1997, 2024, Oracle and/or its affiliates. All rights reserved.
 * DO NOT ALTER OR REMOVE COPYRIGHT NOTICES OR THIS FILE HEADER.
 *
 * This code is free software; you can redistribute it and/or modify it
 * under the terms of the GNU General Public License version 2 only, as
 * published by the Free Software Foundation.
 *
 * This code is distributed in the hope that it will be useful, but WITHOUT
 * ANY WARRANTY; without even the implied warranty of MERCHANTABILITY or
 * FITNESS FOR A PARTICULAR PURPOSE.  See the GNU General Public License
 * version 2 for more details (a copy is included in the LICENSE file that
 * accompanied this code).
 *
 * You should have received a copy of the GNU General Public License version
 * 2 along with this work; if not, write to the Free Software Foundation,
 * Inc., 51 Franklin St, Fifth Floor, Boston, MA 02110-1301 USA.
 *
 * Please contact Oracle, 500 Oracle Parkway, Redwood Shores, CA 94065 USA
 * or visit www.oracle.com if you need additional information or have any
 * questions.
 *
 */

#ifndef CPU_X86_ASSEMBLER_X86_HPP
#define CPU_X86_ASSEMBLER_X86_HPP

#include "asm/register.hpp"
#include "utilities/checkedCast.hpp"
#include "utilities/powerOfTwo.hpp"

// Contains all the definitions needed for x86 assembly code generation.

// Calling convention
class Argument {
 public:
  enum {
#ifdef _LP64
#ifdef _WIN64
    n_int_register_parameters_c   = 4, // rcx, rdx, r8, r9 (c_rarg0, c_rarg1, ...)
    n_float_register_parameters_c = 4,  // xmm0 - xmm3 (c_farg0, c_farg1, ... )
    n_int_register_returns_c = 1, // rax
    n_float_register_returns_c = 1, // xmm0
#else
    n_int_register_parameters_c   = 6, // rdi, rsi, rdx, rcx, r8, r9 (c_rarg0, c_rarg1, ...)
    n_float_register_parameters_c = 8,  // xmm0 - xmm7 (c_farg0, c_farg1, ... )
    n_int_register_returns_c = 2, // rax, rdx
    n_float_register_returns_c = 2, // xmm0, xmm1
#endif // _WIN64
    n_int_register_parameters_j   = 6, // j_rarg0, j_rarg1, ...
    n_float_register_parameters_j = 8  // j_farg0, j_farg1, ...
#else
    n_register_parameters = 0,   // 0 registers used to pass arguments
    n_int_register_parameters_j   = 0,
    n_float_register_parameters_j = 0
#endif // _LP64
  };
};


#ifdef _LP64
// Symbolically name the register arguments used by the c calling convention.
// Windows is different from linux/solaris. So much for standards...

#ifdef _WIN64

constexpr Register c_rarg0 = rcx;
constexpr Register c_rarg1 = rdx;
constexpr Register c_rarg2 =  r8;
constexpr Register c_rarg3 =  r9;

constexpr XMMRegister c_farg0 = xmm0;
constexpr XMMRegister c_farg1 = xmm1;
constexpr XMMRegister c_farg2 = xmm2;
constexpr XMMRegister c_farg3 = xmm3;

#else

constexpr Register c_rarg0 = rdi;
constexpr Register c_rarg1 = rsi;
constexpr Register c_rarg2 = rdx;
constexpr Register c_rarg3 = rcx;
constexpr Register c_rarg4 =  r8;
constexpr Register c_rarg5 =  r9;

constexpr XMMRegister c_farg0 = xmm0;
constexpr XMMRegister c_farg1 = xmm1;
constexpr XMMRegister c_farg2 = xmm2;
constexpr XMMRegister c_farg3 = xmm3;
constexpr XMMRegister c_farg4 = xmm4;
constexpr XMMRegister c_farg5 = xmm5;
constexpr XMMRegister c_farg6 = xmm6;
constexpr XMMRegister c_farg7 = xmm7;

#endif // _WIN64

// Symbolically name the register arguments used by the Java calling convention.
// We have control over the convention for java so we can do what we please.
// What pleases us is to offset the java calling convention so that when
// we call a suitable jni method the arguments are lined up and we don't
// have to do little shuffling. A suitable jni method is non-static and a
// small number of arguments (two fewer args on windows)
//
//        |-------------------------------------------------------|
//        | c_rarg0   c_rarg1  c_rarg2 c_rarg3 c_rarg4 c_rarg5    |
//        |-------------------------------------------------------|
//        | rcx       rdx      r8      r9      rdi*    rsi*       | windows (* not a c_rarg)
//        | rdi       rsi      rdx     rcx     r8      r9         | solaris/linux
//        |-------------------------------------------------------|
//        | j_rarg5   j_rarg0  j_rarg1 j_rarg2 j_rarg3 j_rarg4    |
//        |-------------------------------------------------------|

constexpr Register j_rarg0 = c_rarg1;
constexpr Register j_rarg1 = c_rarg2;
constexpr Register j_rarg2 = c_rarg3;
// Windows runs out of register args here
#ifdef _WIN64
constexpr Register j_rarg3 = rdi;
constexpr Register j_rarg4 = rsi;
#else
constexpr Register j_rarg3 = c_rarg4;
constexpr Register j_rarg4 = c_rarg5;
#endif /* _WIN64 */
constexpr Register j_rarg5 = c_rarg0;

constexpr XMMRegister j_farg0 = xmm0;
constexpr XMMRegister j_farg1 = xmm1;
constexpr XMMRegister j_farg2 = xmm2;
constexpr XMMRegister j_farg3 = xmm3;
constexpr XMMRegister j_farg4 = xmm4;
constexpr XMMRegister j_farg5 = xmm5;
constexpr XMMRegister j_farg6 = xmm6;
constexpr XMMRegister j_farg7 = xmm7;

constexpr Register rscratch1 = r10;  // volatile
constexpr Register rscratch2 = r11;  // volatile

constexpr Register r12_heapbase = r12; // callee-saved
constexpr Register r15_thread   = r15; // callee-saved

#else
// rscratch1 will appear in 32bit code that is dead but of course must compile
// Using noreg ensures if the dead code is incorrectly live and executed it
// will cause an assertion failure
#define rscratch1 noreg
#define rscratch2 noreg

#endif // _LP64

// JSR 292
// On x86, the SP does not have to be saved when invoking method handle intrinsics
// or compiled lambda forms. We indicate that by setting rbp_mh_SP_save to noreg.
constexpr Register rbp_mh_SP_save = noreg;

// Address is an abstraction used to represent a memory location
// using any of the amd64 addressing modes with one object.
//
// Note: A register location is represented via a Register, not
//       via an address for efficiency & simplicity reasons.

class ArrayAddress;

class Address {
 public:
  enum ScaleFactor {
    no_scale = -1,
    times_1  =  0,
    times_2  =  1,
    times_4  =  2,
    times_8  =  3,
    times_ptr = LP64_ONLY(times_8) NOT_LP64(times_4)
  };
  static ScaleFactor times(int size) {
    assert(size >= 1 && size <= 8 && is_power_of_2(size), "bad scale size");
    if (size == 8)  return times_8;
    if (size == 4)  return times_4;
    if (size == 2)  return times_2;
    return times_1;
  }
  static int scale_size(ScaleFactor scale) {
    assert(scale != no_scale, "");
    assert(((1 << (int)times_1) == 1 &&
            (1 << (int)times_2) == 2 &&
            (1 << (int)times_4) == 4 &&
            (1 << (int)times_8) == 8), "");
    return (1 << (int)scale);
  }

 private:
  Register         _base;
  Register         _index;
  XMMRegister      _xmmindex;
  ScaleFactor      _scale;
  int              _disp;
  bool             _isxmmindex;
  RelocationHolder _rspec;

  // Easily misused constructors make them private
  // %%% can we make these go away?
  NOT_LP64(Address(address loc, RelocationHolder spec);)
  Address(int disp, address loc, relocInfo::relocType rtype);
  Address(int disp, address loc, RelocationHolder spec);

 public:

 int disp() { return _disp; }
  // creation
  Address()
    : _base(noreg),
      _index(noreg),
      _xmmindex(xnoreg),
      _scale(no_scale),
      _disp(0),
      _isxmmindex(false){
  }

  explicit Address(Register base, int disp = 0)
    : _base(base),
      _index(noreg),
      _xmmindex(xnoreg),
      _scale(no_scale),
      _disp(disp),
      _isxmmindex(false){
  }

  Address(Register base, Register index, ScaleFactor scale, int disp = 0)
    : _base (base),
      _index(index),
      _xmmindex(xnoreg),
      _scale(scale),
      _disp (disp),
      _isxmmindex(false) {
    assert(!index->is_valid() == (scale == Address::no_scale),
           "inconsistent address");
  }

  Address(Register base, RegisterOrConstant index, ScaleFactor scale = times_1, int disp = 0)
    : _base (base),
      _index(index.register_or_noreg()),
      _xmmindex(xnoreg),
      _scale(scale),
      _disp (disp + checked_cast<int>(index.constant_or_zero() * scale_size(scale))),
      _isxmmindex(false){
    if (!index.is_register())  scale = Address::no_scale;
    assert(!_index->is_valid() == (scale == Address::no_scale),
           "inconsistent address");
  }

  Address(Register base, XMMRegister index, ScaleFactor scale, int disp = 0)
    : _base (base),
      _index(noreg),
      _xmmindex(index),
      _scale(scale),
      _disp(disp),
      _isxmmindex(true) {
      assert(!index->is_valid() == (scale == Address::no_scale),
             "inconsistent address");
  }

  // The following overloads are used in connection with the
  // ByteSize type (see sizes.hpp).  They simplify the use of
  // ByteSize'd arguments in assembly code.

  Address(Register base, ByteSize disp)
    : Address(base, in_bytes(disp)) {}

  Address(Register base, Register index, ScaleFactor scale, ByteSize disp)
    : Address(base, index, scale, in_bytes(disp)) {}

  Address(Register base, RegisterOrConstant index, ScaleFactor scale, ByteSize disp)
    : Address(base, index, scale, in_bytes(disp)) {}

  Address plus_disp(int disp) const {
    Address a = (*this);
    a._disp += disp;
    return a;
  }
  Address plus_disp(RegisterOrConstant disp, ScaleFactor scale = times_1) const {
    Address a = (*this);
    a._disp += checked_cast<int>(disp.constant_or_zero() * scale_size(scale));
    if (disp.is_register()) {
      assert(!a.index()->is_valid(), "competing indexes");
      a._index = disp.as_register();
      a._scale = scale;
    }
    return a;
  }
  bool is_same_address(Address a) const {
    // disregard _rspec
    return _base == a._base && _disp == a._disp && _index == a._index && _scale == a._scale;
  }

  // accessors
  bool        uses(Register reg) const { return _base == reg || _index == reg; }
  Register    base()             const { return _base;  }
  Register    index()            const { return _index; }
  XMMRegister xmmindex()         const { return _xmmindex; }
  ScaleFactor scale()            const { return _scale; }
  int         disp()             const { return _disp;  }
  bool        isxmmindex()       const { return _isxmmindex; }

  // Convert the raw encoding form into the form expected by the constructor for
  // Address.  An index of 4 (rsp) corresponds to having no index, so convert
  // that to noreg for the Address constructor.
  static Address make_raw(int base, int index, int scale, int disp, relocInfo::relocType disp_reloc);

  static Address make_array(ArrayAddress);

 private:
  bool base_needs_rex() const {
    return _base->is_valid() && ((_base->encoding() & 8) == 8);
  }

  bool base_needs_rex2() const {
    return _base->is_valid() && _base->encoding() >= 16;
  }

  bool index_needs_rex() const {
    return _index->is_valid() && ((_index->encoding() & 8) == 8);
  }

  bool index_needs_rex2() const {
    return _index->is_valid() &&_index->encoding() >= 16;
  }

  bool xmmindex_needs_rex() const {
    return _xmmindex->is_valid() && ((_xmmindex->encoding() & 8) == 8);
  }

  bool xmmindex_needs_rex2() const {
    return _xmmindex->is_valid() && _xmmindex->encoding() >= 16;
  }

  relocInfo::relocType reloc() const { return _rspec.type(); }

  friend class Assembler;
  friend class MacroAssembler;
  friend class LIR_Assembler; // base/index/scale/disp
};

//
// AddressLiteral has been split out from Address because operands of this type
// need to be treated specially on 32bit vs. 64bit platforms. By splitting it out
// the few instructions that need to deal with address literals are unique and the
// MacroAssembler does not have to implement every instruction in the Assembler
// in order to search for address literals that may need special handling depending
// on the instruction and the platform. As small step on the way to merging i486/amd64
// directories.
//
class AddressLiteral {
  friend class ArrayAddress;
  RelocationHolder _rspec;
  // Typically we use AddressLiterals we want to use their rval
  // However in some situations we want the lval (effect address) of the item.
  // We provide a special factory for making those lvals.
  bool _is_lval;

  // If the target is far we'll need to load the ea of this to
  // a register to reach it. Otherwise if near we can do rip
  // relative addressing.

  address          _target;

 protected:
  // creation
  AddressLiteral()
    : _is_lval(false),
      _target(nullptr)
  {}

  public:


  AddressLiteral(address target, relocInfo::relocType rtype);

  AddressLiteral(address target, RelocationHolder const& rspec)
    : _rspec(rspec),
      _is_lval(false),
      _target(target)
  {}

  AddressLiteral addr() {
    AddressLiteral ret = *this;
    ret._is_lval = true;
    return ret;
  }


 private:

  address target() { return _target; }
  bool is_lval() const { return _is_lval; }

  relocInfo::relocType reloc() const { return _rspec.type(); }
  const RelocationHolder& rspec() const { return _rspec; }

  friend class Assembler;
  friend class MacroAssembler;
  friend class Address;
  friend class LIR_Assembler;
};

// Convenience classes
class RuntimeAddress: public AddressLiteral {

  public:

  RuntimeAddress(address target) : AddressLiteral(target, relocInfo::runtime_call_type) {}

};

class ExternalAddress: public AddressLiteral {
 private:
  static relocInfo::relocType reloc_for_target(address target) {
    // Sometimes ExternalAddress is used for values which aren't
    // exactly addresses, like the card table base.
    // external_word_type can't be used for values in the first page
    // so just skip the reloc in that case.
    return external_word_Relocation::can_be_relocated(target) ? relocInfo::external_word_type : relocInfo::none;
  }

 public:

  ExternalAddress(address target) : AddressLiteral(target, reloc_for_target(target)) {}

};

class InternalAddress: public AddressLiteral {

  public:

  InternalAddress(address target) : AddressLiteral(target, relocInfo::internal_word_type) {}

};

// x86 can do array addressing as a single operation since disp can be an absolute
// address amd64 can't. We create a class that expresses the concept but does extra
// magic on amd64 to get the final result

class ArrayAddress {
  private:

  AddressLiteral _base;
  Address        _index;

  public:

  ArrayAddress() {};
  ArrayAddress(AddressLiteral base, Address index): _base(base), _index(index) {};
  AddressLiteral base() { return _base; }
  Address index() { return _index; }

};

class InstructionAttr;

// 64-bit reflect the fxsave size which is 512 bytes and the new xsave area on EVEX which is another 2176 bytes
// See fxsave and xsave(EVEX enabled) documentation for layout
const int FPUStateSizeInWords = NOT_LP64(27) LP64_ONLY(2688 / wordSize);

// The Intel x86/Amd64 Assembler: Pure assembler doing NO optimizations on the instruction
// level (e.g. mov rax, 0 is not translated into xor rax, rax!); i.e., what you write
// is what you get. The Assembler is generating code into a CodeBuffer.

class Assembler : public AbstractAssembler  {
  friend class AbstractAssembler; // for the non-virtual hack
  friend class LIR_Assembler; // as_Address()
  friend class StubGenerator;

 public:
  enum Condition {                     // The x86 condition codes used for conditional jumps/moves.
    zero          = 0x4,
    notZero       = 0x5,
    equal         = 0x4,
    notEqual      = 0x5,
    less          = 0xc,
    lessEqual     = 0xe,
    greater       = 0xf,
    greaterEqual  = 0xd,
    below         = 0x2,
    belowEqual    = 0x6,
    above         = 0x7,
    aboveEqual    = 0x3,
    overflow      = 0x0,
    noOverflow    = 0x1,
    carrySet      = 0x2,
    carryClear    = 0x3,
    negative      = 0x8,
    positive      = 0x9,
    parity        = 0xa,
    noParity      = 0xb
  };

  enum Prefix {
    // segment overrides
    CS_segment = 0x2e,
    SS_segment = 0x36,
    DS_segment = 0x3e,
    ES_segment = 0x26,
    FS_segment = 0x64,
    GS_segment = 0x65,

    REX        = 0x40,

    REX_B      = 0x41,
    REX_X      = 0x42,
    REX_XB     = 0x43,
    REX_R      = 0x44,
    REX_RB     = 0x45,
    REX_RX     = 0x46,
    REX_RXB    = 0x47,

    REX_W      = 0x48,

    REX_WB     = 0x49,
    REX_WX     = 0x4A,
    REX_WXB    = 0x4B,
    REX_WR     = 0x4C,
    REX_WRB    = 0x4D,
    REX_WRX    = 0x4E,
    REX_WRXB   = 0x4F,

    REX2       = 0xd5,
    WREX2      = REX2 << 8,

    VEX_3bytes = 0xC4,
    VEX_2bytes = 0xC5,
    EVEX_4bytes = 0x62,
    Prefix_EMPTY = 0x0
  };

  enum PrefixBits {
    REX2BIT_B  = 0x01,
    REX2BIT_X  = 0x02,
    REX2BIT_R  = 0x04,
    REX2BIT_W  = 0x08,
    REX2BIT_B4 = 0x10,
    REX2BIT_X4 = 0x20,
    REX2BIT_R4 = 0x40,
    REX2BIT_M0 = 0x80,
    REX2BIT_WB = 0x09,
    REX2BIT_WB4 = 0x18,
  };

  enum VexPrefix {
    VEX_B = 0x20,
    VEX_X = 0x40,
    VEX_R = 0x80,
    VEX_W = 0x80
  };

  enum ExexPrefix {
    EVEX_F  = 0x04,
    EVEX_V  = 0x08,
    EVEX_Rb = 0x10,
    EVEX_B  = 0x20,
    EVEX_X  = 0x40,
    EVEX_Z  = 0x80
  };

  enum ExtEvexPrefix {
    EEVEX_R = 0x10,
    EEVEX_B = 0x08,
    EEVEX_X = 0x04,
    EEVEX_V = 0x08
  };

  enum EvexRoundPrefix {
    EVEX_RNE = 0x0,
    EVEX_RD  = 0x1,
    EVEX_RU  = 0x2,
    EVEX_RZ  = 0x3
  };

  enum VexSimdPrefix {
    VEX_SIMD_NONE = 0x0,
    VEX_SIMD_66   = 0x1,
    VEX_SIMD_F3   = 0x2,
    VEX_SIMD_F2   = 0x3,
  };

  enum VexOpcode {
    VEX_OPCODE_NONE  = 0x0,
    VEX_OPCODE_0F    = 0x1,
    VEX_OPCODE_0F_38 = 0x2,
    VEX_OPCODE_0F_3A = 0x3,
    VEX_OPCODE_0F_3C = 0x4,
    VEX_OPCODE_MAP5  = 0x5,
    VEX_OPCODE_MAP6  = 0x6,
    VEX_OPCODE_MASK  = 0x1F
  };

  enum AvxVectorLen {
    AVX_128bit = 0x0,
    AVX_256bit = 0x1,
    AVX_512bit = 0x2,
    AVX_NoVec  = 0x4
  };

  enum EvexTupleType {
    EVEX_FV   = 0,
    EVEX_HV   = 4,
    EVEX_FVM  = 6,
    EVEX_T1S  = 7,
    EVEX_T1F  = 11,
    EVEX_T2   = 13,
    EVEX_T4   = 15,
    EVEX_T8   = 17,
    EVEX_HVM  = 18,
    EVEX_QVM  = 19,
    EVEX_OVM  = 20,
    EVEX_M128 = 21,
    EVEX_DUP  = 22,
    EVEX_NOSCALE = 23,
    EVEX_ETUP = 24
  };

  enum EvexInputSizeInBits {
    EVEX_8bit  = 0,
    EVEX_16bit = 1,
    EVEX_32bit = 2,
    EVEX_64bit = 3,
    EVEX_NObit = 4
  };

  enum WhichOperand {
    // input to locate_operand, and format code for relocations
    imm_operand  = 0,            // embedded 32-bit|64-bit immediate operand
    disp32_operand = 1,          // embedded 32-bit displacement or address
    call32_operand = 2,          // embedded 32-bit self-relative displacement
#ifndef _LP64
    _WhichOperand_limit = 3
#else
     narrow_oop_operand = 3,     // embedded 32-bit immediate narrow oop
    _WhichOperand_limit = 4
#endif
  };

  // Comparison predicates for integral types & FP types when using SSE
  enum ComparisonPredicate {
    eq = 0,
    lt = 1,
    le = 2,
    _false = 3,
    neq = 4,
    nlt = 5,
    nle = 6,
    _true = 7
  };

  // Comparison predicates for FP types when using AVX
  // O means ordered. U is unordered. When using ordered, any NaN comparison is false. Otherwise, it is true.
  // S means signaling. Q means non-signaling. When signaling is true, instruction signals #IA on NaN.
  enum ComparisonPredicateFP {
    EQ_OQ = 0,
    LT_OS = 1,
    LE_OS = 2,
    UNORD_Q = 3,
    NEQ_UQ = 4,
    NLT_US = 5,
    NLE_US = 6,
    ORD_Q = 7,
    EQ_UQ = 8,
    NGE_US = 9,
    NGT_US = 0xA,
    FALSE_OQ = 0XB,
    NEQ_OQ = 0xC,
    GE_OS = 0xD,
    GT_OS = 0xE,
    TRUE_UQ = 0xF,
    EQ_OS = 0x10,
    LT_OQ = 0x11,
    LE_OQ = 0x12,
    UNORD_S = 0x13,
    NEQ_US = 0x14,
    NLT_UQ = 0x15,
    NLE_UQ = 0x16,
    ORD_S = 0x17,
    EQ_US = 0x18,
    NGE_UQ = 0x19,
    NGT_UQ = 0x1A,
    FALSE_OS = 0x1B,
    NEQ_OS = 0x1C,
    GE_OQ = 0x1D,
    GT_OQ = 0x1E,
    TRUE_US =0x1F
  };

  enum Width {
    B = 0,
    W = 1,
    D = 2,
    Q = 3
  };

  //---<  calculate length of instruction  >---
  // As instruction size can't be found out easily on x86/x64,
  // we just use '4' for len and maxlen.
  // instruction must start at passed address
  static unsigned int instr_len(unsigned char *instr) { return 4; }

  //---<  longest instructions  >---
  // Max instruction length is not specified in architecture documentation.
  // We could use a "safe enough" estimate (15), but just default to
  // instruction length guess from above.
  static unsigned int instr_maxlen() { return 4; }

  // NOTE: The general philopsophy of the declarations here is that 64bit versions
  // of instructions are freely declared without the need for wrapping them an ifdef.
  // (Some dangerous instructions are ifdef's out of inappropriate jvm's.)
  // In the .cpp file the implementations are wrapped so that they are dropped out
  // of the resulting jvm. This is done mostly to keep the footprint of MINIMAL
  // to the size it was prior to merging up the 32bit and 64bit assemblers.
  //
  // This does mean you'll get a linker/runtime error if you use a 64bit only instruction
  // in a 32bit vm. This is somewhat unfortunate but keeps the ifdef noise down.

private:

  bool _legacy_mode_bw;
  bool _legacy_mode_dq;
  bool _legacy_mode_vl;
  bool _legacy_mode_vlbw;
  NOT_LP64(bool _is_managed;)

  InstructionAttr *_attributes;
  void set_attributes(InstructionAttr* attributes);

  int get_base_prefix_bits(int enc);
  int get_index_prefix_bits(int enc);
  int get_base_prefix_bits(Register base);
  int get_index_prefix_bits(Register index);
  int get_reg_prefix_bits(int enc);

  // 64bit prefixes
  void prefix(Register reg);
  void prefix(Register dst, Register src, Prefix p);
  void prefix_rex2(Register dst, Register src);
  void prefix(Register dst, Address adr, Prefix p);
  void prefix_rex2(Register dst, Address adr);

  // The is_map1 bool indicates an x86 map1 instruction which, when
  // legacy encoded, uses a 0x0F opcode prefix.  By specification, the
  // opcode prefix is omitted when using rex2 encoding in support
  // of APX extended GPRs.
  void prefix(Address adr, bool is_map1 = false);
  void prefix_rex2(Address adr, bool is_map1 = false);
  void prefix(Address adr, Register reg,  bool byteinst = false, bool is_map1 = false);
  void prefix_rex2(Address adr, Register reg,  bool byteinst = false, bool is_map1 = false);
  void prefix(Address adr, XMMRegister reg);
  void prefix_rex2(Address adr, XMMRegister reg);

  int prefix_and_encode(int reg_enc, bool byteinst = false, bool is_map1 = false);
  int prefix_and_encode_rex2(int reg_enc, bool is_map1 = false);
  int prefix_and_encode(int dst_enc, int src_enc, bool is_map1 = false) {
    return prefix_and_encode(dst_enc, false, src_enc, false, is_map1);
  }
  int prefix_and_encode(int dst_enc, bool dst_is_byte, int src_enc, bool src_is_byte, bool is_map1 = false);

  int prefix_and_encode_rex2(int dst_enc, int src_enc, int init_bits = 0);
  // Some prefixq variants always emit exactly one prefix byte, so besides a
  // prefix-emitting method we provide a method to get the prefix byte to emit,
  // which can then be folded into a byte stream.
  int get_prefixq(Address adr, bool is_map1 = false);
  int get_prefixq_rex2(Address adr, bool is_map1 = false);
  int get_prefixq(Address adr, Register reg, bool is_map1 = false);
  int get_prefixq_rex2(Address adr, Register reg, bool ismap1 = false);

  void prefixq(Address adr);
  void prefixq(Address adr, Register reg, bool is_map1 = false);
  void prefixq(Address adr, XMMRegister reg);
  void prefixq_rex2(Address adr, XMMRegister src);

  bool prefix_is_rex2(int prefix);

  int prefixq_and_encode(int reg_enc, bool is_map1 = false);
  int prefixq_and_encode_rex2(int reg_enc, bool is_map1 = false);
  int prefixq_and_encode(int dst_enc, int src_enc, bool is_map1 = false);
  int prefixq_and_encode_rex2(int dst_enc, int src_enc, bool is_map1 = false);

  bool needs_rex2(Register reg1, Register reg2 = noreg, Register reg3 = noreg);

  bool needs_eevex(Register reg1, Register reg2 = noreg, Register reg3 = noreg);
  bool needs_eevex(int enc1, int enc2 = -1, int enc3 = -1);
  NOT_PRODUCT(bool needs_evex(XMMRegister reg1, XMMRegister reg2 = xnoreg, XMMRegister reg3 = xnoreg);)

  void rex_prefix(Address adr, XMMRegister xreg,
                  VexSimdPrefix pre, VexOpcode opc, bool rex_w);
  int  rex_prefix_and_encode(int dst_enc, int src_enc,
                             VexSimdPrefix pre, VexOpcode opc, bool rex_w);

  void vex_prefix(bool vex_r, bool vex_b, bool vex_x, int nds_enc, VexSimdPrefix pre, VexOpcode opc);

  void evex_prefix(bool vex_r, bool vex_b, bool vex_x, bool evex_v, bool evex_r, bool evex_b,
                       bool eevex_x, int nds_enc, VexSimdPrefix pre, VexOpcode opc, bool no_flags = false);

  void evex_prefix_ndd(Address adr, int ndd_enc, int xreg_enc, VexSimdPrefix pre, VexOpcode opc,
                       InstructionAttr *attributes, bool no_flags = false);

  void evex_prefix_nf(Address adr, int ndd_enc, int xreg_enc, VexSimdPrefix pre, VexOpcode opc,
                      InstructionAttr *attributes, bool no_flags = false);

  void vex_prefix(Address adr, int nds_enc, int xreg_enc, VexSimdPrefix pre, VexOpcode opc,
                  InstructionAttr *attributes, bool nds_is_ndd = false, bool no_flags = false);

  int  vex_prefix_and_encode(int dst_enc, int nds_enc, int src_enc,
                             VexSimdPrefix pre, VexOpcode opc,
                             InstructionAttr *attributes, bool src_is_gpr = false, bool nds_is_ndd = false, bool no_flags = false);

  int  evex_prefix_and_encode_ndd(int dst_enc, int nds_enc, int src_enc, VexSimdPrefix pre, VexOpcode opc,
                                  InstructionAttr *attributes, bool no_flags = false);

  int  evex_prefix_and_encode_nf(int dst_enc, int nds_enc, int src_enc, VexSimdPrefix pre, VexOpcode opc,
                                 InstructionAttr *attributes, bool no_flags = false);

  void simd_prefix(XMMRegister xreg, XMMRegister nds, Address adr, VexSimdPrefix pre,
                   VexOpcode opc, InstructionAttr *attributes);

  int simd_prefix_and_encode(XMMRegister dst, XMMRegister nds, XMMRegister src, VexSimdPrefix pre,
                             VexOpcode opc, InstructionAttr *attributes, bool src_is_gpr = false);

  // Helper functions for groups of instructions
  void emit_arith_b(int op1, int op2, Register dst, int imm8);

  void emit_arith(int op1, int op2, Register dst, int32_t imm32);
  // Force generation of a 4 byte immediate value even if it fits into 8bit
  void emit_arith_imm32(int op1, int op2, Register dst, int32_t imm32);
  void emit_arith(int op1, int op2, Register dst, Register src);

  bool emit_compressed_disp_byte(int &disp);

  void emit_modrm(int mod, int dst_enc, int src_enc);
  void emit_modrm_disp8(int mod, int dst_enc, int src_enc,
                        int disp);
  void emit_modrm_sib(int mod, int dst_enc, int src_enc,
                      Address::ScaleFactor scale, int index_enc, int base_enc);
  void emit_modrm_sib_disp8(int mod, int dst_enc, int src_enc,
                            Address::ScaleFactor scale, int index_enc, int base_enc,
                            int disp);

  void emit_operand_helper(int reg_enc,
                           int base_enc, int index_enc, Address::ScaleFactor scale,
                           int disp,
                           RelocationHolder const& rspec,
                           int post_addr_length);

  void emit_operand(Register reg,
                    Register base, Register index, Address::ScaleFactor scale,
                    int disp,
                    RelocationHolder const& rspec,
                    int post_addr_length);

  void emit_operand(Register reg,
                    Register base, XMMRegister index, Address::ScaleFactor scale,
                    int disp,
                    RelocationHolder const& rspec,
                    int post_addr_length);

  void emit_operand(XMMRegister xreg,
                    Register base, XMMRegister xindex, Address::ScaleFactor scale,
                    int disp,
                    RelocationHolder const& rspec,
                    int post_addr_length);

  void emit_operand(Register reg, Address adr,
                    int post_addr_length);

  void emit_operand(XMMRegister reg,
                    Register base, Register index, Address::ScaleFactor scale,
                    int disp,
                    RelocationHolder const& rspec,
                    int post_addr_length);

  void emit_operand_helper(KRegister kreg,
                           int base_enc, int index_enc, Address::ScaleFactor scale,
                           int disp,
                           RelocationHolder const& rspec,
                           int post_addr_length);

  void emit_operand(KRegister kreg, Address adr,
                    int post_addr_length);

  void emit_operand(KRegister kreg,
                    Register base, Register index, Address::ScaleFactor scale,
                    int disp,
                    RelocationHolder const& rspec,
                    int post_addr_length);

  void emit_operand(XMMRegister reg, Address adr, int post_addr_length);

  // Immediate-to-memory forms
  void emit_arith_operand(int op1, Register rm, Address adr, int32_t imm32);
  void emit_arith_operand_imm32(int op1, Register rm, Address adr, int32_t imm32);

 protected:
#ifdef ASSERT
  void check_relocation(RelocationHolder const& rspec, int format);
#endif

  void emit_data(jint data, relocInfo::relocType    rtype, int format = 0);
  void emit_data(jint data, RelocationHolder const& rspec, int format = 0);
  void emit_data64(jlong data, relocInfo::relocType rtype, int format = 0);
  void emit_data64(jlong data, RelocationHolder const& rspec, int format = 0);

  void emit_prefix_and_int8(int prefix, int b1);
  void emit_opcode_prefix_and_encoding(int byte1, int ocp_and_encoding);
  void emit_opcode_prefix_and_encoding(int byte1, int byte2, int ocp_and_encoding);
  void emit_opcode_prefix_and_encoding(int byte1, int byte2, int ocp_and_encoding, int byte3);
  bool always_reachable(AddressLiteral adr) NOT_LP64( { return true; } );
  bool        reachable(AddressLiteral adr) NOT_LP64( { return true; } );


  // These are all easily abused and hence protected

 public:
  // 32BIT ONLY SECTION
#ifndef _LP64
  // Make these disappear in 64bit mode since they would never be correct
  void cmp_literal32(Register src1, int32_t imm32, RelocationHolder const& rspec);   // 32BIT ONLY
  void cmp_literal32(Address src1, int32_t imm32, RelocationHolder const& rspec);    // 32BIT ONLY

  void mov_literal32(Register dst, int32_t imm32, RelocationHolder const& rspec);    // 32BIT ONLY
  void mov_literal32(Address dst, int32_t imm32, RelocationHolder const& rspec);     // 32BIT ONLY

  void push_literal32(int32_t imm32, RelocationHolder const& rspec);                 // 32BIT ONLY
#else
  // 64BIT ONLY SECTION
  void mov_literal64(Register dst, intptr_t imm64, RelocationHolder const& rspec);   // 64BIT ONLY

  void cmp_narrow_oop(Register src1, int32_t imm32, RelocationHolder const& rspec);
  void cmp_narrow_oop(Address src1, int32_t imm32, RelocationHolder const& rspec);

  void mov_narrow_oop(Register dst, int32_t imm32, RelocationHolder const& rspec);
  void mov_narrow_oop(Address dst, int32_t imm32, RelocationHolder const& rspec);
#endif // _LP64

 protected:
  // These are unique in that we are ensured by the caller that the 32bit
  // relative in these instructions will always be able to reach the potentially
  // 64bit address described by entry. Since they can take a 64bit address they
  // don't have the 32 suffix like the other instructions in this class.

  void call_literal(address entry, RelocationHolder const& rspec);
  void jmp_literal(address entry, RelocationHolder const& rspec);

  // Avoid using directly section
  // Instructions in this section are actually usable by anyone without danger
  // of failure but have performance issues that are addressed my enhanced
  // instructions which will do the proper thing base on the particular cpu.
  // We protect them because we don't trust you...

  // Don't use next inc() and dec() methods directly. INC & DEC instructions
  // could cause a partial flag stall since they don't set CF flag.
  // Use MacroAssembler::decrement() & MacroAssembler::increment() methods
  // which call inc() & dec() or add() & sub() in accordance with
  // the product flag UseIncDec value.

  void decl(Register dst);
  void edecl(Register dst, Register src, bool no_flags);
  void decl(Address dst);
  void edecl(Register dst, Address src, bool no_flags);
  void decq(Address dst);
  void edecq(Register dst, Address src, bool no_flags);

  void incl(Register dst);
  void eincl(Register dst, Register src, bool no_flags);
  void incl(Address dst);
  void eincl(Register dst, Address src, bool no_flags);
  void incq(Register dst);
  void eincq(Register dst, Register src, bool no_flags);
  void incq(Address dst);
  void eincq(Register dst, Address src, bool no_flags);

  // New cpus require use of movsd and movss to avoid partial register stall
  // when loading from memory. But for old Opteron use movlpd instead of movsd.
  // The selection is done in MacroAssembler::movdbl() and movflt().

  // Move Scalar Single-Precision Floating-Point Values
  void movss(XMMRegister dst, Address src);
  void movss(XMMRegister dst, XMMRegister src);
  void movss(Address dst, XMMRegister src);

  // Move Scalar Double-Precision Floating-Point Values
  void movsd(XMMRegister dst, Address src);
  void movsd(XMMRegister dst, XMMRegister src);
  void movsd(Address dst, XMMRegister src);
  void movlpd(XMMRegister dst, Address src);

  void vmovsd(XMMRegister dst, XMMRegister src, XMMRegister src2);

  // New cpus require use of movaps and movapd to avoid partial register stall
  // when moving between registers.
  void movaps(XMMRegister dst, XMMRegister src);
  void movapd(XMMRegister dst, XMMRegister src);

  // End avoid using directly


  // Instruction prefixes
  void prefix(Prefix p);

  void prefix16(int p);

  public:

  // Creation
  Assembler(CodeBuffer* code) : AbstractAssembler(code) {
    init_attributes();
  }

  // Decoding
  static address locate_operand(address inst, WhichOperand which);
  static address locate_next_instruction(address inst);

  // Utilities
  static bool query_compressed_disp_byte(int disp, bool is_evex_inst, int vector_len,
                                         int cur_tuple_type, int in_size_in_bits, int cur_encoding);

  // Generic instructions
  // Does 32bit or 64bit as needed for the platform. In some sense these
  // belong in macro assembler but there is no need for both varieties to exist

  void init_attributes(void);
  void clear_attributes(void) { _attributes = nullptr; }

  void set_managed(void) { NOT_LP64(_is_managed = true;) }
  void clear_managed(void) { NOT_LP64(_is_managed = false;) }
  bool is_managed(void) {
    NOT_LP64(return _is_managed;)
    LP64_ONLY(return false;) }

  void lea(Register dst, Address src);

  void mov(Register dst, Register src);

#ifdef _LP64
  // support caching the result of some routines

  // must be called before pusha(), popa(), vzeroupper() - checked with asserts
  static void precompute_instructions();

  void pusha_uncached();
  void popa_uncached();

  // APX ISA Extensions for register save/restore optimizations.
  void push2(Register src1, Register src2, bool with_ppx = false);
  void pop2(Register src1, Register src2, bool with_ppx = false);
  void push2p(Register src1, Register src2);
  void pop2p(Register src1, Register src2);
  void pushp(Register src);
  void popp(Register src);

  // New Zero Upper setcc instruction.
  void esetzucc(Condition cc, Register dst);

#endif
  void vzeroupper_uncached();
  void decq(Register dst);
  void edecq(Register dst, Register src, bool no_flags);

  void pusha();
  void popa();

  void pushf();
  void popf();

  void push(int32_t imm32);

  void push(Register src);

  void pop(Register dst);

  // These do register sized moves/scans
  void rep_mov();
  void rep_stos();
  void rep_stosb();
  void repne_scan();
#ifdef _LP64
  void repne_scanl();
#endif

  // Vanilla instructions in lexical order

  void adcl(Address dst, int32_t imm32);
  void adcl(Address dst, Register src);
  void adcl(Register dst, int32_t imm32);
  void adcl(Register dst, Address src);
  void adcl(Register dst, Register src);

  void adcq(Register dst, int32_t imm32);
  void adcq(Register dst, Address src);
  void adcq(Register dst, Register src);

  void addb(Address dst, int imm8);
  void addb(Address dst, Register src);
  void addb(Register dst, int imm8);
  void addw(Address dst, int imm16);
  void addw(Address dst, Register src);

  void addl(Address dst, int32_t imm32);
  void eaddl(Register dst, Address src, int32_t imm32, bool no_flags);
  void addl(Address dst, Register src);
  void eaddl(Register dst, Address src1, Register src2, bool no_flags);
  void addl(Register dst, int32_t imm32);
  void eaddl(Register dst, Register src, int32_t imm32, bool no_flags);
  void addl(Register dst, Address src);
  void eaddl(Register dst, Register src1, Address src2, bool no_flags);
  void addl(Register dst, Register src);
  void eaddl(Register dst, Register src1, Register src2, bool no_flags);

  void addq(Address dst, int32_t imm32);
  void eaddq(Register dst, Address src, int32_t imm32, bool no_flags);
  void addq(Address dst, Register src);
  void eaddq(Register dst, Address src1, Register src2, bool no_flags);
  void addq(Register dst, int32_t imm32);
  void eaddq(Register dst, Register src, int32_t imm32, bool no_flags);
  void addq(Register dst, Address src);
  void eaddq(Register dst, Register src1, Address src2, bool no_flags);
  void addq(Register dst, Register src);
  void eaddq(Register dst, Register src1, Register src2, bool no_flags);

#ifdef _LP64
 //Add Unsigned Integers with Carry Flag
  void adcxq(Register dst, Register src);
  void eadcxq(Register dst, Register src1, Register src2);

 //Add Unsigned Integers with Overflow Flag
  void adoxq(Register dst, Register src);
  void eadoxq(Register dst, Register src1, Register src2);
#endif

  void addr_nop_4();
  void addr_nop_5();
  void addr_nop_7();
  void addr_nop_8();

  // Add Scalar Double-Precision Floating-Point Values
  void addsd(XMMRegister dst, Address src);
  void addsd(XMMRegister dst, XMMRegister src);

  // Add Scalar Single-Precision Floating-Point Values
  void addss(XMMRegister dst, Address src);
  void addss(XMMRegister dst, XMMRegister src);

  // AES instructions
  void aesdec(XMMRegister dst, Address src);
  void aesdec(XMMRegister dst, XMMRegister src);
  void aesdeclast(XMMRegister dst, Address src);
  void aesdeclast(XMMRegister dst, XMMRegister src);
  void aesenc(XMMRegister dst, Address src);
  void aesenc(XMMRegister dst, XMMRegister src);
  void aesenclast(XMMRegister dst, Address src);
  void aesenclast(XMMRegister dst, XMMRegister src);
  // Vector AES instructions
  void vaesenc(XMMRegister dst, XMMRegister nds, XMMRegister src, int vector_len);
  void vaesenclast(XMMRegister dst, XMMRegister nds, XMMRegister src, int vector_len);
  void vaesdec(XMMRegister dst, XMMRegister nds, XMMRegister src, int vector_len);
  void vaesdeclast(XMMRegister dst, XMMRegister nds, XMMRegister src, int vector_len);

  void andb(Address dst, Register src);

  void andl(Address  dst, int32_t imm32);
  void eandl(Register dst, Address  src, int32_t imm32, bool no_flags);
  void andl(Register dst, int32_t imm32);
  void eandl(Register dst, Register src, int32_t imm32, bool no_flags);
  void andl(Register dst, Address src);
  void eandl(Register dst, Register src1, Address src2, bool no_flags);
  void andl(Register dst, Register src);
  void eandl(Register dst, Register src1, Register src2, bool no_flags);
  void andl(Address dst, Register src);

  void andq(Address  dst, int32_t imm32);
  void eandq(Register dst, Address  src, int32_t imm32, bool no_flags);
  void andq(Register dst, int32_t imm32);
  void eandq(Register dst, Register src, int32_t imm32, bool no_flags);
  void andq(Register dst, Address src);
  void eandq(Register dst, Register src1, Address src2, bool no_flags);
  void andq(Register dst, Register src);
  void eandq(Register dst, Register src1, Register src2, bool no_flags);
  void andq(Address dst, Register src);
  void eandq(Register dst, Address src1, Register src2, bool no_flags);

  // BMI instructions
  void andnl(Register dst, Register src1, Register src2);
  void andnl(Register dst, Register src1, Address src2);
  void andnq(Register dst, Register src1, Register src2);
  void andnq(Register dst, Register src1, Address src2);

  void blsil(Register dst, Register src);
  void blsil(Register dst, Address src);
  void blsiq(Register dst, Register src);
  void blsiq(Register dst, Address src);

  void blsmskl(Register dst, Register src);
  void blsmskl(Register dst, Address src);
  void blsmskq(Register dst, Register src);
  void blsmskq(Register dst, Address src);

  void blsrl(Register dst, Register src);
  void blsrl(Register dst, Address src);
  void blsrq(Register dst, Register src);
  void blsrq(Register dst, Address src);

  void bsfl(Register dst, Register src);
  void bsrl(Register dst, Register src);

#ifdef _LP64
  void bsfq(Register dst, Register src);
  void bsrq(Register dst, Register src);
#endif

  void bswapl(Register reg);

  void bswapq(Register reg);

  void call(Label& L, relocInfo::relocType rtype);
  void call(Register reg);  // push pc; pc <- reg
  void call(Address adr);   // push pc; pc <- adr

  void cdql();

  void cdqq();
  void cdqe();

  void cld();

  void clflush(Address adr);
  void clflushopt(Address adr);
  void clwb(Address adr);

  void cmovl(Condition cc, Register dst, Register src);
  void ecmovl(Condition cc, Register dst, Register src1, Register src2);
  void cmovl(Condition cc, Register dst, Address src);
  void ecmovl(Condition cc, Register dst, Register src1, Address src2);

  void cmovq(Condition cc, Register dst, Register src);
  void ecmovq(Condition cc, Register dst, Register src1, Register src2);
  void cmovq(Condition cc, Register dst, Address src);
  void ecmovq(Condition cc, Register dst, Register src1, Address src2);


  void cmpb(Address dst, int imm8);
  void cmpb(Address dst, Register reg);
  void cmpb(Register reg, Address dst);
  void cmpb(Register reg, int imm8);

  void cmpl(Address dst, int32_t imm32);
  void cmpl(Register dst, int32_t imm32);
  void cmpl(Register dst, Register src);
  void cmpl(Register dst, Address src);
  void cmpl_imm32(Address dst, int32_t imm32);
  void cmpl(Address dst,  Register reg);

  void cmpq(Address dst, int32_t imm32);
  void cmpq(Address dst, Register src);
  void cmpq(Register dst, int32_t imm32);
  void cmpq(Register dst, Register src);
  void cmpq(Register dst, Address src);

  void cmpw(Address dst, int imm16);
  void cmpw(Address dst, Register reg);

  void cmpxchg8 (Address adr);

  void cmpxchgb(Register reg, Address adr);
  void cmpxchgl(Register reg, Address adr);

  void cmpxchgq(Register reg, Address adr);
  void cmpxchgw(Register reg, Address adr);

  // Ordered Compare Scalar Double-Precision Floating-Point Values and set EFLAGS
  void comisd(XMMRegister dst, Address src);
  void comisd(XMMRegister dst, XMMRegister src);

  // Ordered Compare Scalar Single-Precision Floating-Point Values and set EFLAGS
  void comiss(XMMRegister dst, Address src);
  void comiss(XMMRegister dst, XMMRegister src);

  // Identify processor type and features
  void cpuid();

  // CRC32C
  void crc32(Register crc, Register v, int8_t sizeInBytes);
  void crc32(Register crc, Address adr, int8_t sizeInBytes);

  // Convert Scalar Double-Precision Floating-Point Value to Scalar Single-Precision Floating-Point Value
  void cvtsd2ss(XMMRegister dst, XMMRegister src);
  void cvtsd2ss(XMMRegister dst, Address src);

  // Convert Doubleword Integer to Scalar Double-Precision Floating-Point Value
  void cvtsi2sdl(XMMRegister dst, Register src);
  void cvtsi2sdl(XMMRegister dst, Address src);
  void cvtsi2sdq(XMMRegister dst, Register src);
  void cvtsi2sdq(XMMRegister dst, Address src);

  // Convert Doubleword Integer to Scalar Single-Precision Floating-Point Value
  void cvtsi2ssl(XMMRegister dst, Register src);
  void cvtsi2ssl(XMMRegister dst, Address src);
  void cvtsi2ssq(XMMRegister dst, Register src);
  void cvtsi2ssq(XMMRegister dst, Address src);

  // Convert Packed Signed Doubleword Integers to Packed Double-Precision Floating-Point Value
  void cvtdq2pd(XMMRegister dst, XMMRegister src);
  void vcvtdq2pd(XMMRegister dst, XMMRegister src, int vector_len);

  // Convert Halffloat to Single Precision Floating-Point value
  void vcvtps2ph(XMMRegister dst, XMMRegister src, int imm8, int vector_len);
  void vcvtph2ps(XMMRegister dst, XMMRegister src, int vector_len);
  void evcvtps2ph(Address dst, KRegister mask, XMMRegister src, int imm8, int vector_len);
  void vcvtps2ph(Address dst, XMMRegister src, int imm8, int vector_len);
  void vcvtph2ps(XMMRegister dst, Address src, int vector_len);

  // Convert Packed Signed Doubleword Integers to Packed Single-Precision Floating-Point Value
  void cvtdq2ps(XMMRegister dst, XMMRegister src);
  void vcvtdq2ps(XMMRegister dst, XMMRegister src, int vector_len);

  // Convert Scalar Single-Precision Floating-Point Value to Scalar Double-Precision Floating-Point Value
  void cvtss2sd(XMMRegister dst, XMMRegister src);
  void cvtss2sd(XMMRegister dst, Address src);

  // Convert with Truncation Scalar Double-Precision Floating-Point Value to Doubleword Integer
  void cvtsd2siq(Register dst, XMMRegister src);
  void cvttsd2sil(Register dst, Address src);
  void cvttsd2sil(Register dst, XMMRegister src);
  void cvttsd2siq(Register dst, Address src);
  void cvttsd2siq(Register dst, XMMRegister src);

  // Convert with Truncation Scalar Single-Precision Floating-Point Value to Doubleword Integer
  void cvttss2sil(Register dst, XMMRegister src);
  void cvttss2siq(Register dst, XMMRegister src);
  void cvtss2sil(Register dst, XMMRegister src);

  // Convert vector double to int
  void cvttpd2dq(XMMRegister dst, XMMRegister src);

  // Convert vector float and double
  void vcvtps2pd(XMMRegister dst, XMMRegister src, int vector_len);
  void vcvtpd2ps(XMMRegister dst, XMMRegister src, int vector_len);

  // Convert vector float to int/long
  void vcvtps2dq(XMMRegister dst, XMMRegister src, int vector_len);
  void vcvttps2dq(XMMRegister dst, XMMRegister src, int vector_len);
  void evcvttps2qq(XMMRegister dst, XMMRegister src, int vector_len);

  // Convert vector long to vector FP
  void evcvtqq2ps(XMMRegister dst, XMMRegister src, int vector_len);
  void evcvtqq2pd(XMMRegister dst, XMMRegister src, int vector_len);

  // Convert vector double to long
  void evcvtpd2qq(XMMRegister dst, XMMRegister src, int vector_len);
  void evcvttpd2qq(XMMRegister dst, XMMRegister src, int vector_len);

  // Convert vector double to int
  void vcvttpd2dq(XMMRegister dst, XMMRegister src, int vector_len);

  // Evex casts with truncation
  void evpmovwb(XMMRegister dst, XMMRegister src, int vector_len);
  void evpmovdw(XMMRegister dst, XMMRegister src, int vector_len);
  void evpmovdb(XMMRegister dst, XMMRegister src, int vector_len);
  void evpmovqd(XMMRegister dst, XMMRegister src, int vector_len);
  void evpmovqb(XMMRegister dst, XMMRegister src, int vector_len);
  void evpmovqw(XMMRegister dst, XMMRegister src, int vector_len);

  // Evex casts with signed saturation
  void evpmovsqd(XMMRegister dst, XMMRegister src, int vector_len);

  //Abs of packed Integer values
  void pabsb(XMMRegister dst, XMMRegister src);
  void pabsw(XMMRegister dst, XMMRegister src);
  void pabsd(XMMRegister dst, XMMRegister src);
  void vpabsb(XMMRegister dst, XMMRegister src, int vector_len);
  void vpabsw(XMMRegister dst, XMMRegister src, int vector_len);
  void vpabsd(XMMRegister dst, XMMRegister src, int vector_len);
  void evpabsq(XMMRegister dst, XMMRegister src, int vector_len);

  // Divide Scalar Double-Precision Floating-Point Values
  void divsd(XMMRegister dst, Address src);
  void divsd(XMMRegister dst, XMMRegister src);

  // Divide Scalar Single-Precision Floating-Point Values
  void divss(XMMRegister dst, Address src);
  void divss(XMMRegister dst, XMMRegister src);


  void fnstsw_ax();
  void fprem();
  void fld_d(Address adr);
  void fstp_d(Address adr);
  void fstp_d(int index);

 private:

  void emit_farith(int b1, int b2, int i);

 public:
#ifndef _LP64
  void emms();

  void fabs();

  void fadd(int i);

  void fadd_d(Address src);
  void fadd_s(Address src);

  // "Alternate" versions of x87 instructions place result down in FPU
  // stack instead of on TOS

  void fadda(int i); // "alternate" fadd
  void faddp(int i = 1);

  void fchs();

  void fcom(int i);

  void fcomp(int i = 1);
  void fcomp_d(Address src);
  void fcomp_s(Address src);

  void fcompp();

  void fcos();

  void fdecstp();

  void fdiv(int i);
  void fdiv_d(Address src);
  void fdivr_s(Address src);
  void fdiva(int i);  // "alternate" fdiv
  void fdivp(int i = 1);

  void fdivr(int i);
  void fdivr_d(Address src);
  void fdiv_s(Address src);

  void fdivra(int i); // "alternate" reversed fdiv

  void fdivrp(int i = 1);

  void ffree(int i = 0);

  void fild_d(Address adr);
  void fild_s(Address adr);

  void fincstp();

  void finit();

  void fist_s (Address adr);
  void fistp_d(Address adr);
  void fistp_s(Address adr);

  void fld1();

  void fld_s(Address adr);
  void fld_s(int index);

  void fldcw(Address src);

  void fldenv(Address src);

  void fldlg2();

  void fldln2();

  void fldz();

  void flog();
  void flog10();

  void fmul(int i);

  void fmul_d(Address src);
  void fmul_s(Address src);

  void fmula(int i);  // "alternate" fmul

  void fmulp(int i = 1);

  void fnsave(Address dst);

  void fnstcw(Address src);
  void fprem1();

  void frstor(Address src);

  void fsin();

  void fsqrt();

  void fst_d(Address adr);
  void fst_s(Address adr);

  void fstp_s(Address adr);

  void fsub(int i);
  void fsub_d(Address src);
  void fsub_s(Address src);

  void fsuba(int i);  // "alternate" fsub

  void fsubp(int i = 1);

  void fsubr(int i);
  void fsubr_d(Address src);
  void fsubr_s(Address src);

  void fsubra(int i); // "alternate" reversed fsub

  void fsubrp(int i = 1);

  void ftan();

  void ftst();

  void fucomi(int i = 1);
  void fucomip(int i = 1);

  void fwait();

  void fxch(int i = 1);

  void fyl2x();
  void frndint();
  void f2xm1();
  void fldl2e();
#endif // !_LP64

  // operands that only take the original 32bit registers
  void emit_operand32(Register reg, Address adr, int post_addr_length);

  void fld_x(Address adr);  // extended-precision (80-bit) format
  void fstp_x(Address adr); // extended-precision (80-bit) format
  void fxrstor(Address src);
  void xrstor(Address src);

  void fxsave(Address dst);
  void xsave(Address dst);

  void hlt();

  void idivl(Register src);
  void eidivl(Register src, bool no_flags);
  void divl(Register src); // Unsigned division
  void edivl(Register src, bool no_flags); // Unsigned division

#ifdef _LP64
  void idivq(Register src);
  void eidivq(Register src, bool no_flags);
  void divq(Register src); // Unsigned division
  void edivq(Register src, bool no_flags); // Unsigned division
#endif

  void imull(Register src);
  void eimull(Register src, bool no_flags);
  void imull(Register dst, Register src);
  void eimull(Register dst, Register src1, Register src2, bool no_flags);
  void imull(Register dst, Register src, int value);
  void eimull(Register dst, Register src, int value, bool no_flags);
  void imull(Register dst, Address src, int value);
  void eimull(Register dst, Address src, int value, bool no_flags);
  void imull(Register dst, Address src);
  void eimull(Register dst, Register src1, Address src2, bool no_flags);

#ifdef _LP64
  void imulq(Register dst, Register src);
  void eimulq(Register dst, Register src, bool no_flags);
  void eimulq(Register dst, Register src1, Register src2, bool no_flags);
  void imulq(Register dst, Register src, int value);
  void eimulq(Register dst, Register src, int value, bool no_flags);
  void imulq(Register dst, Address src, int value);
  void eimulq(Register dst, Address src, int value, bool no_flags);
  void imulq(Register dst, Address src);
  void eimulq(Register dst, Address src, bool no_flags);
  void eimulq(Register dst, Register src1, Address src2, bool no_flags);
  void imulq(Register dst);
  void eimulq(Register dst, bool no_flags);
#endif

  // jcc is the generic conditional branch generator to run-
  // time routines, jcc is used for branches to labels. jcc
  // takes a branch opcode (cc) and a label (L) and generates
  // either a backward branch or a forward branch and links it
  // to the label fixup chain. Usage:
  //
  // Label L;      // unbound label
  // jcc(cc, L);   // forward branch to unbound label
  // bind(L);      // bind label to the current pc
  // jcc(cc, L);   // backward branch to bound label
  // bind(L);      // illegal: a label may be bound only once
  //
  // Note: The same Label can be used for forward and backward branches
  // but it may be bound only once.

  void jcc(Condition cc, Label& L, bool maybe_short = true);

  // Conditional jump to a 8-bit offset to L.
  // WARNING: be very careful using this for forward jumps.  If the label is
  // not bound within an 8-bit offset of this instruction, a run-time error
  // will occur.

  // Use macro to record file and line number.
  #define jccb(cc, L) jccb_0(cc, L, __FILE__, __LINE__)

  void jccb_0(Condition cc, Label& L, const char* file, int line);

  void jmp(Address entry);    // pc <- entry

  // Label operations & relative jumps (PPUM Appendix D)
  void jmp(Label& L, bool maybe_short = true);   // unconditional jump to L

  void jmp(Register entry); // pc <- entry

  // Unconditional 8-bit offset jump to L.
  // WARNING: be very careful using this for forward jumps.  If the label is
  // not bound within an 8-bit offset of this instruction, a run-time error
  // will occur.

  // Use macro to record file and line number.
  #define jmpb(L) jmpb_0(L, __FILE__, __LINE__)

  void jmpb_0(Label& L, const char* file, int line);

  void ldmxcsr( Address src );

  void leal(Register dst, Address src);

  void leaq(Register dst, Address src);

  void lfence();

  void lock();
  void size_prefix();

  void lzcntl(Register dst, Register src);
  void elzcntl(Register dst, Register src, bool no_flags);
  void lzcntl(Register dst, Address src);
  void elzcntl(Register dst, Address src, bool no_flags);

#ifdef _LP64
  void lzcntq(Register dst, Register src);
  void elzcntq(Register dst, Register src, bool no_flags);
  void lzcntq(Register dst, Address src);
  void elzcntq(Register dst, Address src, bool no_flags);
#endif

  enum Membar_mask_bits {
    StoreStore = 1 << 3,
    LoadStore  = 1 << 2,
    StoreLoad  = 1 << 1,
    LoadLoad   = 1 << 0
  };

  // Serializes memory and blows flags
  void membar(Membar_mask_bits order_constraint);

  void mfence();
  void sfence();

  // Moves

  void mov64(Register dst, int64_t imm64);
  void mov64(Register dst, int64_t imm64, relocInfo::relocType rtype, int format);

  void movb(Address dst, Register src);
  void movb(Address dst, int imm8);
  void movb(Register dst, Address src);

  void movddup(XMMRegister dst, XMMRegister src);
  void movddup(XMMRegister dst, Address src);
  void vmovddup(XMMRegister dst, Address src, int vector_len);

  void kandbl(KRegister dst, KRegister src1, KRegister src2);
  void kandwl(KRegister dst, KRegister src1, KRegister src2);
  void kanddl(KRegister dst, KRegister src1, KRegister src2);
  void kandql(KRegister dst, KRegister src1, KRegister src2);

  void korbl(KRegister dst, KRegister src1, KRegister src2);
  void korwl(KRegister dst, KRegister src1, KRegister src2);
  void kordl(KRegister dst, KRegister src1, KRegister src2);
  void korql(KRegister dst, KRegister src1, KRegister src2);

  void kxnorwl(KRegister dst, KRegister src1, KRegister src2);

  void kxorbl(KRegister dst, KRegister src1, KRegister src2);
  void kxorwl(KRegister dst, KRegister src1, KRegister src2);
  void kxordl(KRegister dst, KRegister src1, KRegister src2);
  void kxorql(KRegister dst, KRegister src1, KRegister src2);
  void kmovbl(KRegister dst, Register src);
  void kmovbl(Register dst, KRegister src);
  void kmovbl(KRegister dst, KRegister src);
  void kmovwl(KRegister dst, Register src);
  void kmovwl(KRegister dst, Address src);
  void kmovwl(Register dst, KRegister src);
  void kmovwl(Address dst, KRegister src);
  void kmovwl(KRegister dst, KRegister src);
  void kmovdl(KRegister dst, Register src);
  void kmovdl(Register dst, KRegister src);
  void kmovql(KRegister dst, KRegister src);
  void kmovql(Address dst, KRegister src);
  void kmovql(KRegister dst, Address src);
  void kmovql(KRegister dst, Register src);
  void kmovql(Register dst, KRegister src);

  void knotbl(KRegister dst, KRegister src);
  void knotwl(KRegister dst, KRegister src);
  void knotdl(KRegister dst, KRegister src);
  void knotql(KRegister dst, KRegister src);

  void kortestbl(KRegister dst, KRegister src);
  void kortestwl(KRegister dst, KRegister src);
  void kortestdl(KRegister dst, KRegister src);
  void kortestql(KRegister dst, KRegister src);

  void kxnorbl(KRegister dst, KRegister src1, KRegister src2);
  void kshiftlbl(KRegister dst, KRegister src, int imm8);
  void kshiftlql(KRegister dst, KRegister src, int imm8);
  void kshiftrbl(KRegister dst, KRegister src, int imm8);
  void kshiftrwl(KRegister dst, KRegister src, int imm8);
  void kshiftrdl(KRegister dst, KRegister src, int imm8);
  void kshiftrql(KRegister dst, KRegister src, int imm8);
  void ktestq(KRegister src1, KRegister src2);
  void ktestd(KRegister src1, KRegister src2);
  void kunpckdql(KRegister dst, KRegister src1, KRegister src2);


  void ktestql(KRegister dst, KRegister src);
  void ktestdl(KRegister dst, KRegister src);
  void ktestwl(KRegister dst, KRegister src);
  void ktestbl(KRegister dst, KRegister src);

  void movdl(XMMRegister dst, Register src);
  void movdl(Register dst, XMMRegister src);
  void movdl(XMMRegister dst, Address src);
  void movdl(Address dst, XMMRegister src);

  // Move Double Quadword
  void movdq(XMMRegister dst, Register src);
  void movdq(Register dst, XMMRegister src);

  // Move Aligned Double Quadword
  void movdqa(XMMRegister dst, XMMRegister src);
  void movdqa(XMMRegister dst, Address src);

  // Move Unaligned Double Quadword
  void movdqu(Address     dst, XMMRegister src);
  void movdqu(XMMRegister dst, Address src);
  void movdqu(XMMRegister dst, XMMRegister src);

  // Move Unaligned 256bit Vector
  void vmovdqu(Address dst, XMMRegister src);
  void vmovdqu(XMMRegister dst, Address src);
  void vmovdqu(XMMRegister dst, XMMRegister src);

   // Move Unaligned 512bit Vector
  void evmovdqub(XMMRegister dst, XMMRegister src, int vector_len);
  void evmovdqub(XMMRegister dst, Address src, int vector_len);
  void evmovdqub(XMMRegister dst, KRegister mask, XMMRegister src, bool merge, int vector_len);
  void evmovdqub(XMMRegister dst, KRegister mask, Address src, bool merge, int vector_len);
  void evmovdqub(Address dst, KRegister mask, XMMRegister src, bool merge, int vector_len);

  void evmovdquw(XMMRegister dst, XMMRegister src, int vector_len);
  void evmovdquw(XMMRegister dst, Address src, int vector_len);
  void evmovdquw(Address dst, XMMRegister src, int vector_len);
  void evmovdquw(XMMRegister dst, KRegister mask, XMMRegister src, bool merge, int vector_len);
  void evmovdquw(XMMRegister dst, KRegister mask, Address src, bool merge, int vector_len);
  void evmovdquw(Address dst, KRegister mask, XMMRegister src, bool merge, int vector_len);

  void evmovdqul(XMMRegister dst, XMMRegister src, int vector_len);
  void evmovdqul(XMMRegister dst, Address src, int vector_len);
  void evmovdqul(Address dst, XMMRegister src, int vector_len);

  void evmovdqul(XMMRegister dst, KRegister mask, XMMRegister src, bool merge, int vector_len);
  void evmovdqul(XMMRegister dst, KRegister mask, Address src, bool merge, int vector_len);
  void evmovdqul(Address dst, KRegister mask, XMMRegister src, bool merge, int vector_len);

  void evmovntdquq(Address dst, KRegister mask, XMMRegister src, bool merge, int vector_len);
  void evmovntdquq(Address dst, XMMRegister src, int vector_len);

  void evmovdquq(Address dst, XMMRegister src, int vector_len);
  void evmovdquq(XMMRegister dst, Address src, int vector_len);
  void evmovdquq(XMMRegister dst, XMMRegister src, int vector_len);

  void evmovdquq(XMMRegister dst, KRegister mask, XMMRegister src, bool merge, int vector_len);
  void evmovdquq(XMMRegister dst, KRegister mask, Address src, bool merge, int vector_len);
  void evmovdquq(Address dst, KRegister mask, XMMRegister src, bool merge, int vector_len);

  // Move lower 64bit to high 64bit in 128bit register
  void movlhps(XMMRegister dst, XMMRegister src);

  void movl(Register dst, int32_t imm32);
  void movl(Address dst, int32_t imm32);
  void movl(Register dst, Register src);
  void movl(Register dst, Address src);
  void movl(Address dst, Register src);

#ifdef _LP64
  void movq(Register dst, Register src);
  void movq(Register dst, Address src);
  void movq(Address  dst, Register src);
  void movq(Address  dst, int32_t imm32);
  void movq(Register  dst, int32_t imm32);
#endif

  // Move Quadword
  void movq(Address     dst, XMMRegister src);
  void movq(XMMRegister dst, Address src);
  void movq(XMMRegister dst, XMMRegister src);
  void movq(Register dst, XMMRegister src);
  void movq(XMMRegister dst, Register src);

  void movsbl(Register dst, Address src);
  void movsbl(Register dst, Register src);

  void vmovw(XMMRegister dst, Register src);
  void vmovw(Register dst, XMMRegister src);

#ifdef _LP64
  void movsbq(Register dst, Address src);
  void movsbq(Register dst, Register src);

  // Move signed 32bit immediate to 64bit extending sign
  void movslq(Address  dst, int32_t imm64);

  void movslq(Register dst, Address src);
  void movslq(Register dst, Register src);
#endif

  void movswl(Register dst, Address src);
  void movswl(Register dst, Register src);

#ifdef _LP64
  void movswq(Register dst, Address src);
  void movswq(Register dst, Register src);
#endif

  void movups(XMMRegister dst, Address src);
  void vmovups(XMMRegister dst, Address src, int vector_len);
  void movups(Address dst, XMMRegister src);
  void vmovups(Address dst, XMMRegister src, int vector_len);

  void movw(Address dst, int imm16);
  void movw(Register dst, Address src);
  void movw(Address dst, Register src);

  void movzbl(Register dst, Address src);
  void movzbl(Register dst, Register src);

#ifdef _LP64
  void movzbq(Register dst, Address src);
  void movzbq(Register dst, Register src);
#endif

  void movzwl(Register dst, Address src);
  void movzwl(Register dst, Register src);

#ifdef _LP64
  void movzwq(Register dst, Address src);
  void movzwq(Register dst, Register src);
#endif

  // Unsigned multiply with RAX destination register
  void mull(Address src);
  void emull(Address src, bool no_flags);
  void mull(Register src);
  void emull(Register src, bool no_flags);

#ifdef _LP64
  void mulq(Address src);
  void emulq(Address src, bool no_flags);
  void mulq(Register src);
  void emulq(Register src, bool no_flags);
  void mulxq(Register dst1, Register dst2, Register src);
#endif

  // Multiply Scalar Double-Precision Floating-Point Values
  void mulsd(XMMRegister dst, Address src);
  void mulsd(XMMRegister dst, XMMRegister src);

  // Multiply Scalar Single-Precision Floating-Point Values
  void mulss(XMMRegister dst, Address src);
  void mulss(XMMRegister dst, XMMRegister src);

  void negl(Register dst);
  void enegl(Register dst, Register src, bool no_flags);
  void negl(Address dst);
  void enegl(Register dst, Address src, bool no_flags);

#ifdef _LP64
  void negq(Register dst);
  void enegq(Register dst, Register src, bool no_flags);
  void negq(Address dst);
  void enegq(Register dst, Address src, bool no_flags);
#endif

  void nop(uint i = 1);

  void notl(Register dst);
  void enotl(Register dst, Register src);

#ifdef _LP64
  void notq(Register dst);
  void enotq(Register dst, Register src);

  void btsq(Address dst, int imm8);
  void btrq(Address dst, int imm8);
  void btq(Register src, int imm8);
#endif
  void btq(Register dst, Register src);

  void eorw(Register dst, Register src1, Register src2, bool no_flags);

  void orl(Address dst, int32_t imm32);
  void eorl(Register dst, Address  src, int32_t imm32, bool no_flags);
  void orl(Register dst, int32_t imm32);
  void eorl(Register dst, Register src, int32_t imm32, bool no_flags);
  void orl(Register dst, Address src);
  void eorl(Register dst, Register src1, Address src2, bool no_flags);
  void orl(Register dst, Register src);
  void eorl(Register dst, Register src1, Register src2, bool no_flags);
  void orl(Address dst, Register src);
  void eorl(Register dst, Address src1, Register src2, bool no_flags);

  void orb(Address dst, int imm8);
  void eorb(Register dst, Address  src, int imm8, bool no_flags);
  void orb(Address dst, Register src);
  void eorb(Register dst, Address src1, Register src2, bool no_flags);

  void orq(Address dst, int32_t imm32);
  void eorq(Register dst, Address  src, int32_t imm32, bool no_flags);
  void orq(Address dst, Register src);
  void eorq(Register dst, Address src1, Register src2, bool no_flags);
  void orq(Register dst, int32_t imm32);
  void eorq(Register dst, Register src, int32_t imm32, bool no_flags);
  void orq_imm32(Register dst, int32_t imm32);
  void eorq_imm32(Register dst, Register src, int32_t imm32, bool no_flags);
  void orq(Register dst, Address src);
  void eorq(Register dst, Register src1, Address src2, bool no_flags);
  void orq(Register dst, Register src);
  void eorq(Register dst, Register src1, Register src2, bool no_flags);

  // Pack with signed saturation
  void packsswb(XMMRegister dst, XMMRegister src);
  void vpacksswb(XMMRegister dst, XMMRegister nds, XMMRegister src, int vector_len);
  void packssdw(XMMRegister dst, XMMRegister src);
  void vpackssdw(XMMRegister dst, XMMRegister nds, XMMRegister src, int vector_len);

  // Pack with unsigned saturation
  void packuswb(XMMRegister dst, XMMRegister src);
  void packuswb(XMMRegister dst, Address src);
  void packusdw(XMMRegister dst, XMMRegister src);
  void vpackuswb(XMMRegister dst, XMMRegister nds, XMMRegister src, int vector_len);
  void vpackusdw(XMMRegister dst, XMMRegister nds, XMMRegister src, int vector_len);

  // Permutations
  void vpermq(XMMRegister dst, XMMRegister src, int imm8, int vector_len);
  void vpermq(XMMRegister dst, XMMRegister src, int imm8);
  void vpermq(XMMRegister dst, XMMRegister nds, XMMRegister src, int vector_len);
  void vpermb(XMMRegister dst, XMMRegister nds, XMMRegister src, int vector_len);
  void vpermb(XMMRegister dst, XMMRegister nds, Address src, int vector_len);
  void vpermw(XMMRegister dst,  XMMRegister nds, XMMRegister src, int vector_len);
  void vpermd(XMMRegister dst,  XMMRegister nds, Address src, int vector_len);
  void vpermd(XMMRegister dst,  XMMRegister nds, XMMRegister src, int vector_len);
  void vpermps(XMMRegister dst,  XMMRegister nds, XMMRegister src, int vector_len);
  void vperm2i128(XMMRegister dst,  XMMRegister nds, XMMRegister src, int imm8);
  void vperm2f128(XMMRegister dst, XMMRegister nds, XMMRegister src, int imm8);
  void vpermilps(XMMRegister dst, XMMRegister src, int imm8, int vector_len);
  void vpermilps(XMMRegister dst, XMMRegister nds, XMMRegister src, int vector_len);
  void vpermilpd(XMMRegister dst, XMMRegister src, int imm8, int vector_len);
  void vpermpd(XMMRegister dst, XMMRegister src, int imm8, int vector_len);
  void evpmultishiftqb(XMMRegister dst, XMMRegister ctl, XMMRegister src, int vector_len);
  void evpermi2b(XMMRegister dst, XMMRegister nds, XMMRegister src, int vector_len);
  void evpermi2w(XMMRegister dst, XMMRegister nds, XMMRegister src, int vector_len);
  void evpermi2d(XMMRegister dst, XMMRegister nds, XMMRegister src, int vector_len);
  void evpermi2q(XMMRegister dst, XMMRegister nds, XMMRegister src, int vector_len);
  void evpermi2ps(XMMRegister dst, XMMRegister nds, XMMRegister src, int vector_len);
  void evpermi2pd(XMMRegister dst, XMMRegister nds, XMMRegister src, int vector_len);
  void evpermt2b(XMMRegister dst, XMMRegister nds, XMMRegister src, int vector_len);
  void evpermt2w(XMMRegister dst, XMMRegister nds, XMMRegister src, int vector_len);
  void evpermt2d(XMMRegister dst, XMMRegister nds, XMMRegister src, int vector_len);
  void evpermt2q(XMMRegister dst, XMMRegister nds, XMMRegister src, int vector_len);

  void pause();

  // Undefined Instruction
  void ud2();

  // SSE4.2 string instructions
  void pcmpestri(XMMRegister xmm1, XMMRegister xmm2, int imm8);
  void pcmpestri(XMMRegister xmm1, Address src, int imm8);

  void pcmpeqb(XMMRegister dst, XMMRegister src);
  void vpcmpCCbwd(XMMRegister dst, XMMRegister nds, XMMRegister src, int cond_encoding, int vector_len);

  void vpcmpeqb(XMMRegister dst, XMMRegister nds, XMMRegister src, int vector_len);
  void vpcmpeqb(XMMRegister dst, XMMRegister src1, Address src2, int vector_len);
  void evpcmpeqb(KRegister kdst, XMMRegister nds, XMMRegister src, int vector_len);
  void evpcmpeqb(KRegister kdst, XMMRegister nds, Address src, int vector_len);
  void evpcmpeqb(KRegister kdst, KRegister mask, XMMRegister nds, Address src, int vector_len);

  void vpcmpgtb(XMMRegister dst, XMMRegister nds, XMMRegister src, int vector_len);
  void evpcmpgtb(KRegister kdst, XMMRegister nds, Address src, int vector_len);
  void evpcmpgtb(KRegister kdst, KRegister mask, XMMRegister nds, Address src, int vector_len);

  void evpcmpub(KRegister kdst, XMMRegister nds, XMMRegister src, ComparisonPredicate vcc, int vector_len);

  void evpcmpuw(KRegister kdst, XMMRegister nds, XMMRegister src, ComparisonPredicate vcc, int vector_len);
  void evpcmpuw(KRegister kdst, XMMRegister nds, Address src, ComparisonPredicate vcc, int vector_len);

  void evpcmpud(KRegister kdst, XMMRegister nds, XMMRegister src, ComparisonPredicate vcc, int vector_len);
  void evpcmpuq(KRegister kdst, XMMRegister nds, XMMRegister src, ComparisonPredicate vcc, int vector_len);

  void pcmpeqw(XMMRegister dst, XMMRegister src);
  void vpcmpeqw(XMMRegister dst, XMMRegister nds, Address src, int vector_len);
  void vpcmpeqw(XMMRegister dst, XMMRegister nds, XMMRegister src, int vector_len);
  void evpcmpeqw(KRegister kdst, XMMRegister nds, XMMRegister src, int vector_len);
  void evpcmpeqw(KRegister kdst, XMMRegister nds, Address src, int vector_len);

  void vpcmpgtw(XMMRegister dst, XMMRegister nds, XMMRegister src, int vector_len);

  void pcmpeqd(XMMRegister dst, XMMRegister src);
  void vpcmpeqd(XMMRegister dst, XMMRegister nds, XMMRegister src, int vector_len);
  void evpcmpeqd(KRegister kdst, KRegister mask, XMMRegister nds, XMMRegister src, int vector_len);
  void evpcmpeqd(KRegister kdst, KRegister mask, XMMRegister nds, Address src, int vector_len);

  void pcmpeqq(XMMRegister dst, XMMRegister src);
  void evpcmpeqq(KRegister kdst, KRegister mask, XMMRegister nds, XMMRegister src, int vector_len);
  void vpcmpCCq(XMMRegister dst, XMMRegister nds, XMMRegister src, int cond_encoding, int vector_len);
  void vpcmpeqq(XMMRegister dst, XMMRegister nds, XMMRegister src, int vector_len);
  void evpcmpeqq(KRegister kdst, XMMRegister nds, XMMRegister src, int vector_len);
  void evpcmpeqq(KRegister kdst, XMMRegister nds, Address src, int vector_len);

  void pcmpgtq(XMMRegister dst, XMMRegister src);
  void vpcmpgtq(XMMRegister dst, XMMRegister nds, XMMRegister src, int vector_len);

  void pmovmskb(Register dst, XMMRegister src);
  void vpmovmskb(Register dst, XMMRegister src, int vec_enc);
  void vmovmskps(Register dst, XMMRegister src, int vec_enc);
  void vmovmskpd(Register dst, XMMRegister src, int vec_enc);
  void vpmaskmovd(XMMRegister dst, XMMRegister nds, Address src, int vector_len);
  void vpmaskmovq(XMMRegister dst, XMMRegister mask, Address src, int vector_len);


  void vmaskmovps(XMMRegister dst, Address src, XMMRegister mask, int vector_len);
  void vmaskmovpd(XMMRegister dst, Address src, XMMRegister mask, int vector_len);
  void vmaskmovps(Address dst, XMMRegister src, XMMRegister mask, int vector_len);
  void vmaskmovpd(Address dst, XMMRegister src, XMMRegister mask, int vector_len);

  // SSE 4.1 extract
  void pextrd(Register dst, XMMRegister src, int imm8);
  void pextrq(Register dst, XMMRegister src, int imm8);
  void pextrd(Address dst, XMMRegister src, int imm8);
  void pextrq(Address dst, XMMRegister src, int imm8);
  void pextrb(Register dst, XMMRegister src, int imm8);
  void pextrb(Address dst, XMMRegister src, int imm8);
  // SSE 2 extract
  void pextrw(Register dst, XMMRegister src, int imm8);
  void pextrw(Address dst, XMMRegister src, int imm8);

  // SSE 4.1 insert
  void pinsrd(XMMRegister dst, Register src, int imm8);
  void pinsrq(XMMRegister dst, Register src, int imm8);
  void pinsrb(XMMRegister dst, Register src, int imm8);
  void pinsrd(XMMRegister dst, Address src, int imm8);
  void pinsrq(XMMRegister dst, Address src, int imm8);
  void pinsrb(XMMRegister dst, Address src, int imm8);
  void insertps(XMMRegister dst, XMMRegister src, int imm8);
  // SSE 2 insert
  void pinsrw(XMMRegister dst, Register src, int imm8);
  void pinsrw(XMMRegister dst, Address src, int imm8);

  // AVX insert
  void vpinsrd(XMMRegister dst, XMMRegister nds, Register src, int imm8);
  void vpinsrb(XMMRegister dst, XMMRegister nds, Register src, int imm8);
  void vpinsrq(XMMRegister dst, XMMRegister nds, Register src, int imm8);
  void vpinsrw(XMMRegister dst, XMMRegister nds, Register src, int imm8);
  void vinsertps(XMMRegister dst, XMMRegister nds, XMMRegister src, int imm8);

  // Zero extend moves
  void pmovzxbw(XMMRegister dst, XMMRegister src);
  void pmovzxbw(XMMRegister dst, Address src);
  void pmovzxbd(XMMRegister dst, XMMRegister src);
  void vpmovzxbw(XMMRegister dst, Address src, int vector_len);
  void vpmovzxbw(XMMRegister dst, XMMRegister src, int vector_len);
  void vpmovzxbd(XMMRegister dst, XMMRegister src, int vector_len);
  void vpmovzxbq(XMMRegister dst, XMMRegister src, int vector_len);
  void vpmovzxwd(XMMRegister dst, XMMRegister src, int vector_len);
  void vpmovzxwq(XMMRegister dst, XMMRegister src, int vector_len);
  void pmovzxdq(XMMRegister dst, XMMRegister src);
  void vpmovzxdq(XMMRegister dst, XMMRegister src, int vector_len);
  void evpmovzxbw(XMMRegister dst, KRegister mask, Address src, int vector_len);
  void evpmovzxbd(XMMRegister dst, KRegister mask, Address src, int vector_len);
  void evpmovzxbd(XMMRegister dst, Address src, int vector_len);

  // Sign extend moves
  void pmovsxbd(XMMRegister dst, XMMRegister src);
  void pmovsxbq(XMMRegister dst, XMMRegister src);
  void pmovsxbw(XMMRegister dst, XMMRegister src);
  void pmovsxwd(XMMRegister dst, XMMRegister src);
  void vpmovsxbd(XMMRegister dst, XMMRegister src, int vector_len);
  void vpmovsxbq(XMMRegister dst, XMMRegister src, int vector_len);
  void vpmovsxbw(XMMRegister dst, XMMRegister src, int vector_len);
  void vpmovsxwd(XMMRegister dst, XMMRegister src, int vector_len);
  void vpmovsxwq(XMMRegister dst, XMMRegister src, int vector_len);
  void vpmovsxdq(XMMRegister dst, XMMRegister src, int vector_len);

  void evpmovwb(Address dst, XMMRegister src, int vector_len);
  void evpmovwb(Address dst, KRegister mask, XMMRegister src, int vector_len);
  void evpmovdb(Address dst, XMMRegister src, int vector_len);

  // Multiply add
  void pmaddwd(XMMRegister dst, XMMRegister src);
  void vpmaddwd(XMMRegister dst, XMMRegister nds, XMMRegister src, int vector_len);
  void vpmaddubsw(XMMRegister dst, XMMRegister src1, XMMRegister src2, int vector_len);
  void vpmadd52luq(XMMRegister dst, XMMRegister src1, XMMRegister src2, int vector_len);
  void vpmadd52luq(XMMRegister dst, XMMRegister src1, Address src2, int vector_len);
  void evpmadd52luq(XMMRegister dst, XMMRegister src1, XMMRegister src2, int vector_len);
  void evpmadd52luq(XMMRegister dst, KRegister mask, XMMRegister src1, XMMRegister src2, bool merge, int vector_len);
  void vpmadd52huq(XMMRegister dst, XMMRegister src1, XMMRegister src2, int vector_len);
  void vpmadd52huq(XMMRegister dst, XMMRegister src1, Address src2, int vector_len);
  void evpmadd52huq(XMMRegister dst, XMMRegister src1, XMMRegister src2, int vector_len);
  void evpmadd52huq(XMMRegister dst, KRegister mask, XMMRegister src1, XMMRegister src2, bool merge, int vector_len);

  // Multiply add accumulate
  void evpdpwssd(XMMRegister dst, XMMRegister nds, XMMRegister src, int vector_len);

#ifndef _LP64 // no 32bit push/pop on amd64
  void popl(Address dst);
#endif

#ifdef _LP64
  void popq(Address dst);
  void popq(Register dst);
#endif

  void popcntl(Register dst, Address src);
  void epopcntl(Register dst, Address src, bool no_flags);
  void popcntl(Register dst, Register src);
  void epopcntl(Register dst, Register src, bool no_flags);

  void evpopcntb(XMMRegister dst, KRegister mask, XMMRegister src, bool merge, int vector_len);
  void evpopcntw(XMMRegister dst, KRegister mask, XMMRegister src, bool merge, int vector_len);
  void evpopcntd(XMMRegister dst, KRegister mask, XMMRegister src, bool merge, int vector_len);
  void evpopcntq(XMMRegister dst, KRegister mask, XMMRegister src, bool merge, int vector_len);

#ifdef _LP64
  void popcntq(Register dst, Address src);
  void epopcntq(Register dst, Address src, bool no_flags);
  void popcntq(Register dst, Register src);
  void epopcntq(Register dst, Register src, bool no_flags);
#endif

  // Prefetches (SSE, SSE2, 3DNOW only)

  void prefetchnta(Address src);
  void prefetchr(Address src);
  void prefetcht0(Address src);
  void prefetcht1(Address src);
  void prefetcht2(Address src);
  void prefetchw(Address src);

  // Shuffle Bytes
  void pshufb(XMMRegister dst, XMMRegister src);
  void pshufb(XMMRegister dst, Address src);
  void vpshufb(XMMRegister dst, XMMRegister nds, XMMRegister src, int vector_len);
  void vpshufb(XMMRegister dst, XMMRegister nds, Address src, int vector_len);
  void evpshufb(XMMRegister dst, KRegister mask, XMMRegister nds, XMMRegister src, bool merge, int vector_len);


  // Shuffle Packed Doublewords
  void pshufd(XMMRegister dst, XMMRegister src, int mode);
  void pshufd(XMMRegister dst, Address src,     int mode);
  void vpshufd(XMMRegister dst, XMMRegister src, int mode, int vector_len);

  // Shuffle Packed High/Low Words
  void pshufhw(XMMRegister dst, XMMRegister src, int mode);
  void pshuflw(XMMRegister dst, XMMRegister src, int mode);
  void pshuflw(XMMRegister dst, Address src,     int mode);
  void vpshufhw(XMMRegister dst, XMMRegister src, int mode, int vector_len);
  void vpshuflw(XMMRegister dst, XMMRegister src, int mode, int vector_len);

  //shuffle floats and doubles
  void shufps(XMMRegister, XMMRegister, int);
  void shufpd(XMMRegister, XMMRegister, int);
  void vshufps(XMMRegister, XMMRegister, XMMRegister, int, int);
  void vshufpd(XMMRegister, XMMRegister, XMMRegister, int, int);

  // Shuffle packed values at 128 bit granularity
  void evshufi64x2(XMMRegister dst, XMMRegister nds, XMMRegister src, int imm8, int vector_len);

  // Shift Right by bytes Logical DoubleQuadword Immediate
  void psrldq(XMMRegister dst, int shift);
  // Shift Left by bytes Logical DoubleQuadword Immediate
  void pslldq(XMMRegister dst, int shift);

  // Logical Compare 128bit
  void ptest(XMMRegister dst, XMMRegister src);
  void ptest(XMMRegister dst, Address src);
  // Logical Compare 256bit
  void vptest(XMMRegister dst, XMMRegister src);
  void vptest(XMMRegister dst, Address src);

  void evptestmb(KRegister dst, XMMRegister nds, XMMRegister src, int vector_len);
  void evptestmd(KRegister dst, XMMRegister nds, XMMRegister src, int vector_len);
  void evptestnmd(KRegister dst, XMMRegister nds, XMMRegister src, int vector_len);

  // Vector compare
  void vptest(XMMRegister dst, XMMRegister src, int vector_len);
  void vtestps(XMMRegister dst, XMMRegister src, int vector_len);

  // Interleave Low Bytes
  void punpcklbw(XMMRegister dst, XMMRegister src);
  void punpcklbw(XMMRegister dst, Address src);

  // Interleave Low Doublewords
  void punpckldq(XMMRegister dst, XMMRegister src);
  void punpckldq(XMMRegister dst, Address src);
  void vpunpckldq(XMMRegister dst, XMMRegister nds, XMMRegister src, int vector_len);
  void vpunpcklqdq(XMMRegister dst, XMMRegister nds, XMMRegister src, int vector_len);


  // Interleave High Word
  void vpunpckhwd(XMMRegister dst, XMMRegister nds, XMMRegister src, int vector_len);

  // Interleave Low Word
  void vpunpcklwd(XMMRegister dst, XMMRegister nds, XMMRegister src, int vector_len);

  // Interleave High Doublewords
  void vpunpckhdq(XMMRegister dst, XMMRegister nds, XMMRegister src, int vector_len);
  void vpunpckhqdq(XMMRegister dst, XMMRegister nds, XMMRegister src, int vector_len);

  // Interleave Low Quadwords
  void punpcklqdq(XMMRegister dst, XMMRegister src);

  void evpunpcklqdq(XMMRegister dst, XMMRegister src1, XMMRegister src2, int vector_len);
  void evpunpcklqdq(XMMRegister dst, KRegister mask, XMMRegister src1, XMMRegister src2, bool merge, int vector_len);
  void evpunpckhqdq(XMMRegister dst, XMMRegister src1, XMMRegister src2, int vector_len);
  void evpunpckhqdq(XMMRegister dst, KRegister mask, XMMRegister src1, XMMRegister src2, bool merge, int vector_len);

  // Vector sum of absolute difference.
  void vpsadbw(XMMRegister dst, XMMRegister nds, XMMRegister src, int vector_len);

#ifndef _LP64 // no 32bit push/pop on amd64
  void pushl(Address src);
#endif

  void pushq(Address src);

  void rcll(Register dst, int imm8);
  void ercll(Register dst, Register src, int imm8);

  void rclq(Register dst, int imm8);
  void erclq(Register dst, Register src, int imm8);

  void rcrq(Register dst, int imm8);
  void ercrq(Register dst, Register src, int imm8);

  void rcpps(XMMRegister dst, XMMRegister src);

  void rcpss(XMMRegister dst, XMMRegister src);

  void rdtsc();

  void ret(int imm16);

  void roll(Register dst);
  void eroll(Register dst, Register src, bool no_flags);

  void roll(Register dst, int imm8);
  void eroll(Register dst, Register src, int imm8, bool no_flags);

  void rorl(Register dst);
  void erorl(Register dst, Register src, bool no_flags);

  void rorl(Register dst, int imm8);
  void erorl(Register dst, Register src, int imm8, bool no_flags);

#ifdef _LP64
  void rolq(Register dst);
  void erolq(Register dst, Register src, bool no_flags);
  void rolq(Register dst, int imm8);
  void erolq(Register dst, Register src, int imm8, bool no_flags);
  void rorq(Register dst);
  void erorq(Register dst, Register src, bool no_flags);
  void rorq(Register dst, int imm8);
  void erorq(Register dst, Register src, int imm8, bool no_flags);
  void rorxl(Register dst, Register src, int imm8);
  void rorxl(Register dst, Address src, int imm8);
  void rorxq(Register dst, Register src, int imm8);
  void rorxq(Register dst, Address src, int imm8);
#endif

  void sahf();

  void sall(Register dst, int imm8);
  void esall(Register dst, Register src, int imm8, bool no_flags);
  void sall(Register dst);
  void esall(Register dst, Register src, bool no_flags);
  void sall(Address dst, int imm8);
  void esall(Register dst, Address src, int imm8, bool no_flags);
  void sall(Address dst);
  void esall(Register dst, Address src, bool no_flags);

  void sarl(Address dst, int imm8);
  void esarl(Register dst, Address src, int imm8, bool no_flags);
  void sarl(Address dst);
  void esarl(Register dst, Address src, bool no_flags);
  void sarl(Register dst, int imm8);
  void esarl(Register dst, Register src, int imm8, bool no_flags);
  void sarl(Register dst);
  void esarl(Register dst, Register src, bool no_flags);

#ifdef _LP64
  void salq(Register dst, int imm8);
  void esalq(Register dst, Register src, int imm8, bool no_flags);
  void salq(Register dst);
  void esalq(Register dst, Register src, bool no_flags);
  void salq(Address dst, int imm8);
  void esalq(Register dst, Address src, int imm8, bool no_flags);
  void salq(Address dst);
  void esalq(Register dst, Address src, bool no_flags);

  void sarq(Address dst, int imm8);
  void esarq(Register dst, Address src, int imm8, bool no_flags);
  void sarq(Address dst);
  void esarq(Register dst, Address src, bool no_flags);
  void sarq(Register dst, int imm8);
  void esarq(Register dst, Register src, int imm8, bool no_flags);
  void sarq(Register dst);
  void esarq(Register dst, Register src, bool no_flags);
#endif

  void sbbl(Address dst, int32_t imm32);
  void sbbl(Register dst, int32_t imm32);
  void sbbl(Register dst, Address src);
  void sbbl(Register dst, Register src);

  void sbbq(Address dst, int32_t imm32);
  void sbbq(Register dst, int32_t imm32);
  void sbbq(Register dst, Address src);
  void sbbq(Register dst, Register src);

  void setb(Condition cc, Register dst);

  void palignr(XMMRegister dst, XMMRegister src, int imm8);
  void vpalignr(XMMRegister dst, XMMRegister src1, XMMRegister src2, int imm8, int vector_len);
  void evalignq(XMMRegister dst, XMMRegister nds, XMMRegister src, uint8_t imm8);

  void pblendw(XMMRegister dst, XMMRegister src, int imm8);
  void vblendps(XMMRegister dst, XMMRegister src1, XMMRegister src2, int imm8, int vector_len);

  void sha1rnds4(XMMRegister dst, XMMRegister src, int imm8);
  void sha1nexte(XMMRegister dst, XMMRegister src);
  void sha1msg1(XMMRegister dst, XMMRegister src);
  void sha1msg2(XMMRegister dst, XMMRegister src);
  // xmm0 is implicit additional source to the following instruction.
  void sha256rnds2(XMMRegister dst, XMMRegister src);
  void sha256msg1(XMMRegister dst, XMMRegister src);
  void sha256msg2(XMMRegister dst, XMMRegister src);
  void sha512rnds2(XMMRegister dst, XMMRegister nds, XMMRegister src);
  void sha512msg1(XMMRegister dst, XMMRegister src);
  void sha512msg2(XMMRegister dst, XMMRegister src);

  void shldl(Register dst, Register src);
  void eshldl(Register dst, Register src1, Register src2, bool no_flags);
  void shldl(Register dst, Register src, int8_t imm8);
  void eshldl(Register dst, Register src1, Register src2, int8_t imm8, bool no_flags);
  void shrdl(Register dst, Register src);
  void eshrdl(Register dst, Register src1, Register src2, bool no_flags);
  void shrdl(Register dst, Register src, int8_t imm8);
  void eshrdl(Register dst, Register src1, Register src2, int8_t imm8, bool no_flags);
#ifdef _LP64
  void shldq(Register dst, Register src, int8_t imm8);
  void eshldq(Register dst, Register src1, Register src2, int8_t imm8, bool no_flags);
  void shrdq(Register dst, Register src, int8_t imm8);
  void eshrdq(Register dst, Register src1, Register src2, int8_t imm8, bool no_flags);
#endif

  void shll(Register dst, int imm8);
  void eshll(Register dst, Register src, int imm8, bool no_flags);
  void shll(Register dst);
  void eshll(Register dst, Register src, bool no_flags);

  void shlq(Register dst, int imm8);
  void eshlq(Register dst, Register src, int imm8, bool no_flags);
  void shlq(Register dst);
  void eshlq(Register dst, Register src, bool no_flags);

  void shrl(Register dst, int imm8);
  void eshrl(Register dst, Register src, int imm8, bool no_flags);
  void shrl(Register dst);
  void eshrl(Register dst, Register src, bool no_flags);
  void shrl(Address dst);
  void eshrl(Register dst, Address src, bool no_flags);
  void shrl(Address dst, int imm8);
  void eshrl(Register dst, Address src, int imm8, bool no_flags);

  void shrq(Register dst, int imm8);
  void eshrq(Register dst, Register src, int imm8, bool no_flags);
  void shrq(Register dst);
  void eshrq(Register dst, Register src, bool no_flags);
  void shrq(Address dst);
  void eshrq(Register dst, Address src, bool no_flags);
  void shrq(Address dst, int imm8);
  void eshrq(Register dst, Address src, int imm8, bool no_flags);

  void smovl(); // QQQ generic?

  // Compute Square Root of Scalar Double-Precision Floating-Point Value
  void sqrtsd(XMMRegister dst, Address src);
  void sqrtsd(XMMRegister dst, XMMRegister src);

  void roundsd(XMMRegister dst, Address src, int32_t rmode);
  void roundsd(XMMRegister dst, XMMRegister src, int32_t rmode);

  // Compute Square Root of Scalar Single-Precision Floating-Point Value
  void sqrtss(XMMRegister dst, Address src);
  void sqrtss(XMMRegister dst, XMMRegister src);

  void std();

  void stmxcsr( Address dst );

  void subl(Address dst, int32_t imm32);
  void esubl(Register dst, Address src, int32_t imm32, bool no_flags);
  void subl(Address dst, Register src);
  void esubl(Register dst, Address src1, Register src2, bool no_flags);
  void subl(Register dst, int32_t imm32);
  void esubl(Register dst, Register src, int32_t imm32, bool no_flags);
  void subl(Register dst, Address src);
  void esubl(Register dst, Register src1, Address src2, bool no_flags);
  void subl(Register dst, Register src);
  void esubl(Register dst, Register src1, Register src2, bool no_flags);

  void subq(Address dst, int32_t imm32);
  void esubq(Register dst, Address src, int32_t imm32, bool no_flags);
  void subq(Address dst, Register src);
  void esubq(Register dst, Address src1, Register src2, bool no_flags);
  void subq(Register dst, int32_t imm32);
  void esubq(Register dst, Register src, int32_t imm32, bool no_flags);
  void subq(Register dst, Address src);
  void esubq(Register dst, Register src1, Address src2, bool no_flags);
  void subq(Register dst, Register src);
  void esubq(Register dst, Register src1, Register src2, bool no_flags);

  // Force generation of a 4 byte immediate value even if it fits into 8bit
  void subl_imm32(Register dst, int32_t imm32);
  void esubl_imm32(Register dst, Register src, int32_t imm32, bool no_flags);
  void subq_imm32(Register dst, int32_t imm32);
  void esubq_imm32(Register dst, Register src, int32_t imm32, bool no_flags);

  // Subtract Scalar Double-Precision Floating-Point Values
  void subsd(XMMRegister dst, Address src);
  void subsd(XMMRegister dst, XMMRegister src);

  // Subtract Scalar Single-Precision Floating-Point Values
  void subss(XMMRegister dst, Address src);
  void subss(XMMRegister dst, XMMRegister src);

  void testb(Address dst, int imm8);
  void testb(Register dst, int imm8, bool use_ral = true);

  void testl(Address dst, int32_t imm32);
  void testl(Register dst, int32_t imm32);
  void testl(Register dst, Register src);
  void testl(Register dst, Address src);

  void testq(Address dst, int32_t imm32);
  void testq(Register dst, int32_t imm32);
  void testq(Register dst, Register src);
  void testq(Register dst, Address src);

  // BMI - count trailing zeros
  void tzcntl(Register dst, Register src);
  void etzcntl(Register dst, Register src, bool no_flags);
  void tzcntl(Register dst, Address src);
  void etzcntl(Register dst, Address src, bool no_flags);
  void tzcntq(Register dst, Register src);
  void etzcntq(Register dst, Register src, bool no_flags);
  void tzcntq(Register dst, Address src);
  void etzcntq(Register dst, Address src, bool no_flags);

  // Unordered Compare Scalar Double-Precision Floating-Point Values and set EFLAGS
  void ucomisd(XMMRegister dst, Address src);
  void ucomisd(XMMRegister dst, XMMRegister src);

  // Unordered Compare Scalar Single-Precision Floating-Point Values and set EFLAGS
  void ucomiss(XMMRegister dst, Address src);
  void ucomiss(XMMRegister dst, XMMRegister src);

  void xabort(int8_t imm8);

  void xaddb(Address dst, Register src);
  void xaddw(Address dst, Register src);
  void xaddl(Address dst, Register src);
  void xaddq(Address dst, Register src);

  void xbegin(Label& abort, relocInfo::relocType rtype = relocInfo::none);

  void xchgb(Register reg, Address adr);
  void xchgw(Register reg, Address adr);
  void xchgl(Register reg, Address adr);
  void xchgl(Register dst, Register src);

  void xchgq(Register reg, Address adr);
  void xchgq(Register dst, Register src);

  void xend();

  // Get Value of Extended Control Register
  void xgetbv();

  void xorl(Register dst, int32_t imm32);
  void exorl(Register dst, Register src, int32_t imm32, bool no_flags);
  void xorl(Address dst, int32_t imm32);
  void exorl(Register dst, Address  src, int32_t imm32, bool no_flags);
  void xorl(Register dst, Address src);
  void exorl(Register dst, Register src1, Address src2, bool no_flags);
  void xorl(Register dst, Register src);
  void exorl(Register dst, Register src1, Register src2, bool no_flags);
  void xorl(Address dst, Register src);
  void exorl(Register dst, Address src1, Register src2, bool no_flags);

  void xorb(Address dst, Register src);
  void exorb(Register dst, Address src1, Register src2, bool no_flags);
  void xorb(Register dst, Address src);
  void exorb(Register dst, Register src1, Address src2, bool no_flags);
  void xorw(Register dst, Address src);
  void exorw(Register dst, Register src1, Address src2, bool no_flags);

  void xorq(Register dst, Address src);
  void exorq(Register dst, Register src1, Address src2, bool no_flags);
  void xorq(Address dst, int32_t imm32);
  void exorq(Register dst, Address  src, int32_t imm32, bool no_flags);
  void xorq(Register dst, Register src);
  void exorq(Register dst, Register src1, Register src2, bool no_flags);
  void xorq(Register dst, int32_t imm32);
  void exorq(Register dst, Register src, int32_t imm32, bool no_flags);
  void xorq(Address dst, Register src);
  void exorq(Register dst, Address src1, Register src2, bool no_flags);

  // AVX 3-operands scalar instructions (encoded with VEX prefix)

  void vaddsd(XMMRegister dst, XMMRegister nds, Address src);
  void vaddsd(XMMRegister dst, XMMRegister nds, XMMRegister src);
  void vaddss(XMMRegister dst, XMMRegister nds, Address src);
  void vaddss(XMMRegister dst, XMMRegister nds, XMMRegister src);
  void vdivsd(XMMRegister dst, XMMRegister nds, Address src);
  void vdivsd(XMMRegister dst, XMMRegister nds, XMMRegister src);
  void evdivsd(XMMRegister dst, XMMRegister nds, XMMRegister src, EvexRoundPrefix rmode);
  void vdivss(XMMRegister dst, XMMRegister nds, Address src);
  void vdivss(XMMRegister dst, XMMRegister nds, XMMRegister src);
  void vfmadd231sd(XMMRegister dst, XMMRegister nds, XMMRegister src);
  void vfnmadd213sd(XMMRegister dst, XMMRegister nds, XMMRegister src);
  void evfnmadd213sd(XMMRegister dst, XMMRegister nds, XMMRegister src, EvexRoundPrefix rmode);
  void vfnmadd231sd(XMMRegister dst, XMMRegister src1, XMMRegister src2);
  void vfmadd231ss(XMMRegister dst, XMMRegister nds, XMMRegister src);
  void vmulsd(XMMRegister dst, XMMRegister nds, Address src);
  void vmulsd(XMMRegister dst, XMMRegister nds, XMMRegister src);
  void vmulss(XMMRegister dst, XMMRegister nds, Address src);
  void vmulss(XMMRegister dst, XMMRegister nds, XMMRegister src);
  void vsubsd(XMMRegister dst, XMMRegister nds, Address src);
  void vsubsd(XMMRegister dst, XMMRegister nds, XMMRegister src);
  void vsubss(XMMRegister dst, XMMRegister nds, Address src);
  void vsubss(XMMRegister dst, XMMRegister nds, XMMRegister src);

  void vmaxss(XMMRegister dst, XMMRegister nds, XMMRegister src);
  void vmaxsd(XMMRegister dst, XMMRegister nds, XMMRegister src);
  void vminss(XMMRegister dst, XMMRegister nds, XMMRegister src);
  void vminsd(XMMRegister dst, XMMRegister nds, XMMRegister src);

  void sarxl(Register dst, Register src1, Register src2);
  void sarxl(Register dst, Address src1, Register src2);
  void sarxq(Register dst, Register src1, Register src2);
  void sarxq(Register dst, Address src1, Register src2);
  void shlxl(Register dst, Register src1, Register src2);
  void shlxl(Register dst, Address src1, Register src2);
  void shlxq(Register dst, Register src1, Register src2);
  void shlxq(Register dst, Address src1, Register src2);
  void shrxl(Register dst, Register src1, Register src2);
  void shrxl(Register dst, Address src1, Register src2);
  void shrxq(Register dst, Register src1, Register src2);
  void shrxq(Register dst, Address src1, Register src2);

  void bzhiq(Register dst, Register src1, Register src2);
  void bzhil(Register dst, Register src1, Register src2);

  void pextl(Register dst, Register src1, Register src2);
  void pdepl(Register dst, Register src1, Register src2);
  void pextq(Register dst, Register src1, Register src2);
  void pdepq(Register dst, Register src1, Register src2);
  void pextl(Register dst, Register src1, Address src2);
  void pdepl(Register dst, Register src1, Address src2);
  void pextq(Register dst, Register src1, Address src2);
  void pdepq(Register dst, Register src1, Address src2);


  //====================VECTOR ARITHMETIC=====================================
  // Add Packed Floating-Point Values
  void addpd(XMMRegister dst, XMMRegister src);
  void addpd(XMMRegister dst, Address src);
  void addps(XMMRegister dst, XMMRegister src);
  void vaddpd(XMMRegister dst, XMMRegister nds, XMMRegister src, int vector_len);
  void vaddps(XMMRegister dst, XMMRegister nds, XMMRegister src, int vector_len);
  void vaddpd(XMMRegister dst, XMMRegister nds, Address src, int vector_len);
  void vaddps(XMMRegister dst, XMMRegister nds, Address src, int vector_len);

  // Subtract Packed Floating-Point Values
  void subpd(XMMRegister dst, XMMRegister src);
  void subps(XMMRegister dst, XMMRegister src);
  void vsubpd(XMMRegister dst, XMMRegister nds, XMMRegister src, int vector_len);
  void vsubps(XMMRegister dst, XMMRegister nds, XMMRegister src, int vector_len);
  void vsubpd(XMMRegister dst, XMMRegister nds, Address src, int vector_len);
  void vsubps(XMMRegister dst, XMMRegister nds, Address src, int vector_len);

  // Multiply Packed Floating-Point Values
  void mulpd(XMMRegister dst, XMMRegister src);
  void mulpd(XMMRegister dst, Address src);
  void mulps(XMMRegister dst, XMMRegister src);
  void vmulpd(XMMRegister dst, XMMRegister nds, XMMRegister src, int vector_len);
  void vmulps(XMMRegister dst, XMMRegister nds, XMMRegister src, int vector_len);
  void vmulpd(XMMRegister dst, XMMRegister nds, Address src, int vector_len);
  void vmulps(XMMRegister dst, XMMRegister nds, Address src, int vector_len);

  void vfmadd231pd(XMMRegister dst, XMMRegister nds, XMMRegister src, int vector_len);
  void vfmadd231ps(XMMRegister dst, XMMRegister nds, XMMRegister src, int vector_len);
  void vfmadd231pd(XMMRegister dst, XMMRegister nds, Address src, int vector_len);
  void vfmadd231ps(XMMRegister dst, XMMRegister nds, Address src, int vector_len);

  // Divide Packed Floating-Point Values
  void divpd(XMMRegister dst, XMMRegister src);
  void divps(XMMRegister dst, XMMRegister src);
  void vdivpd(XMMRegister dst, XMMRegister nds, XMMRegister src, int vector_len);
  void vdivps(XMMRegister dst, XMMRegister nds, XMMRegister src, int vector_len);
  void vdivpd(XMMRegister dst, XMMRegister nds, Address src, int vector_len);
  void vdivps(XMMRegister dst, XMMRegister nds, Address src, int vector_len);

  // Sqrt Packed Floating-Point Values
  void vsqrtpd(XMMRegister dst, XMMRegister src, int vector_len);
  void vsqrtpd(XMMRegister dst, Address src, int vector_len);
  void vsqrtps(XMMRegister dst, XMMRegister src, int vector_len);
  void vsqrtps(XMMRegister dst, Address src, int vector_len);

  // Round Packed Double precision value.
  void vroundpd(XMMRegister dst, XMMRegister src, int32_t rmode, int vector_len);
  void vroundpd(XMMRegister dst, Address src, int32_t rmode, int vector_len);
  void vrndscalesd(XMMRegister dst,  XMMRegister src1,  XMMRegister src2, int32_t rmode);
  void vrndscalepd(XMMRegister dst,  XMMRegister src,  int32_t rmode, int vector_len);
  void vrndscalepd(XMMRegister dst, Address src, int32_t rmode, int vector_len);
  void vroundsd(XMMRegister dst, XMMRegister src, XMMRegister src2, int32_t rmode);
  void vroundsd(XMMRegister dst, XMMRegister src, Address src2, int32_t rmode);

  // Bitwise Logical AND of Packed Floating-Point Values
  void andpd(XMMRegister dst, XMMRegister src);
  void andnpd(XMMRegister dst, XMMRegister src);
  void andps(XMMRegister dst, XMMRegister src);
  void vandpd(XMMRegister dst, XMMRegister nds, XMMRegister src, int vector_len);
  void vandps(XMMRegister dst, XMMRegister nds, XMMRegister src, int vector_len);
  void vandpd(XMMRegister dst, XMMRegister nds, Address src, int vector_len);
  void vandps(XMMRegister dst, XMMRegister nds, Address src, int vector_len);

  void unpckhpd(XMMRegister dst, XMMRegister src);
  void unpcklpd(XMMRegister dst, XMMRegister src);

  // Bitwise Logical XOR of Packed Floating-Point Values
  void xorpd(XMMRegister dst, XMMRegister src);
  void xorps(XMMRegister dst, XMMRegister src);
  void vxorpd(XMMRegister dst, XMMRegister nds, XMMRegister src, int vector_len);
  void vxorps(XMMRegister dst, XMMRegister nds, XMMRegister src, int vector_len);
  void vxorpd(XMMRegister dst, XMMRegister nds, Address src, int vector_len);
  void vxorps(XMMRegister dst, XMMRegister nds, Address src, int vector_len);

  // Add horizontal packed integers
  void vphaddw(XMMRegister dst, XMMRegister nds, XMMRegister src, int vector_len);
  void vphaddd(XMMRegister dst, XMMRegister nds, XMMRegister src, int vector_len);
  void phaddw(XMMRegister dst, XMMRegister src);
  void phaddd(XMMRegister dst, XMMRegister src);

  // Add packed integers
  void paddb(XMMRegister dst, XMMRegister src);
  void paddw(XMMRegister dst, XMMRegister src);
  void paddd(XMMRegister dst, XMMRegister src);
  void paddd(XMMRegister dst, Address src);
  void paddq(XMMRegister dst, XMMRegister src);
  void vpaddb(XMMRegister dst, XMMRegister nds, XMMRegister src, int vector_len);
  void vpaddw(XMMRegister dst, XMMRegister nds, XMMRegister src, int vector_len);
  void vpaddd(XMMRegister dst, XMMRegister nds, XMMRegister src, int vector_len);
  void vpaddq(XMMRegister dst, XMMRegister nds, XMMRegister src, int vector_len);
  void vpaddb(XMMRegister dst, XMMRegister nds, Address src, int vector_len);
  void vpaddw(XMMRegister dst, XMMRegister nds, Address src, int vector_len);
  void vpaddd(XMMRegister dst, XMMRegister nds, Address src, int vector_len);
  void vpaddq(XMMRegister dst, XMMRegister nds, Address src, int vector_len);

<<<<<<< HEAD
  // FP16 instructions
  void eaddsh(XMMRegister dst, XMMRegister nds, XMMRegister src);
  void esubsh(XMMRegister dst, XMMRegister nds, XMMRegister src);
  void emulsh(XMMRegister dst, XMMRegister nds, XMMRegister src);
  void edivsh(XMMRegister dst, XMMRegister nds, XMMRegister src);
  void emaxsh(XMMRegister dst, XMMRegister nds, XMMRegister src);
  void eminsh(XMMRegister dst, XMMRegister nds, XMMRegister src);
  void esqrtsh(XMMRegister dst, XMMRegister src);
  void efmadd132sh(XMMRegister dst, XMMRegister src1, XMMRegister src2);

  void evaddph(XMMRegister dst, XMMRegister nds, XMMRegister src, int vector_len);
  void evaddph(XMMRegister dst, XMMRegister nds, Address src, int vector_len);
  void evsubph(XMMRegister dst, XMMRegister nds, XMMRegister src, int vector_len);
  void evsubph(XMMRegister dst, XMMRegister nds, Address src, int vector_len);
  void evdivph(XMMRegister dst, XMMRegister nds, XMMRegister src, int vector_len);
  void evdivph(XMMRegister dst, XMMRegister nds, Address src, int vector_len);
  void evmulph(XMMRegister dst, XMMRegister nds, XMMRegister src, int vector_len);
  void evmulph(XMMRegister dst, XMMRegister nds, Address src, int vector_len);
  void evminph(XMMRegister dst, XMMRegister nds, XMMRegister src, int vector_len);
  void evminph(XMMRegister dst, XMMRegister nds, Address src, int vector_len);
  void evmaxph(XMMRegister dst, XMMRegister nds, XMMRegister src, int vector_len);
  void evmaxph(XMMRegister dst, XMMRegister nds, Address src, int vector_len);
  void evfmadd132ph(XMMRegister dst, XMMRegister nds, XMMRegister src, int vector_len);
  void evfmadd132ph(XMMRegister dst, XMMRegister nds, Address src, int vector_len);
  void evsqrtph(XMMRegister dst, XMMRegister src1, int vector_len);
  void evsqrtph(XMMRegister dst, Address src1, int vector_len);
=======
  // Saturating packed insturctions.
  void vpaddsb(XMMRegister dst, XMMRegister nds, XMMRegister src, int vector_len);
  void vpaddsw(XMMRegister dst, XMMRegister nds, XMMRegister src, int vector_len);
  void vpaddusb(XMMRegister dst, XMMRegister nds, XMMRegister src, int vector_len);
  void vpaddusw(XMMRegister dst, XMMRegister nds, XMMRegister src, int vector_len);
  void evpaddsb(XMMRegister dst, KRegister mask, XMMRegister nds, XMMRegister src, bool merge, int vector_len);
  void evpaddsw(XMMRegister dst, KRegister mask, XMMRegister nds, XMMRegister src, bool merge, int vector_len);
  void evpaddusb(XMMRegister dst, KRegister mask, XMMRegister nds, XMMRegister src, bool merge, int vector_len);
  void evpaddusw(XMMRegister dst, KRegister mask, XMMRegister nds, XMMRegister src, bool merge, int vector_len);
  void vpsubsb(XMMRegister dst, XMMRegister nds, XMMRegister src, int vector_len);
  void vpsubsw(XMMRegister dst, XMMRegister nds, XMMRegister src, int vector_len);
  void vpsubusb(XMMRegister dst, XMMRegister nds, XMMRegister src, int vector_len);
  void vpsubusw(XMMRegister dst, XMMRegister nds, XMMRegister src, int vector_len);
  void evpsubsb(XMMRegister dst, KRegister mask, XMMRegister nds, XMMRegister src, bool merge, int vector_len);
  void evpsubsw(XMMRegister dst, KRegister mask, XMMRegister nds, XMMRegister src, bool merge, int vector_len);
  void evpsubusb(XMMRegister dst, KRegister mask, XMMRegister nds, XMMRegister src, bool merge, int vector_len);
  void evpsubusw(XMMRegister dst, KRegister mask, XMMRegister nds, XMMRegister src, bool merge, int vector_len);
  void vpaddsb(XMMRegister dst, XMMRegister nds, Address src, int vector_len);
  void vpaddsw(XMMRegister dst, XMMRegister nds, Address src, int vector_len);
  void vpaddusb(XMMRegister dst, XMMRegister nds, Address src, int vector_len);
  void vpaddusw(XMMRegister dst, XMMRegister nds, Address src, int vector_len);
  void evpaddsb(XMMRegister dst, KRegister mask, XMMRegister nds, Address src, bool merge, int vector_len);
  void evpaddsw(XMMRegister dst, KRegister mask, XMMRegister nds, Address src, bool merge, int vector_len);
  void evpaddusb(XMMRegister dst, KRegister mask, XMMRegister nds, Address src, bool merge, int vector_len);
  void evpaddusw(XMMRegister dst, KRegister mask, XMMRegister nds, Address src, bool merge, int vector_len);
  void vpsubsb(XMMRegister dst, XMMRegister nds, Address src, int vector_len);
  void vpsubsw(XMMRegister dst, XMMRegister nds, Address src, int vector_len);
  void vpsubusb(XMMRegister dst, XMMRegister nds, Address src, int vector_len);
  void vpsubusw(XMMRegister dst, XMMRegister nds, Address src, int vector_len);
  void evpsubsb(XMMRegister dst, KRegister mask, XMMRegister nds, Address src, bool merge, int vector_len);
  void evpsubsw(XMMRegister dst, KRegister mask, XMMRegister nds, Address src, bool merge, int vector_len);
  void evpsubusb(XMMRegister dst, KRegister mask, XMMRegister nds, Address src, bool merge, int vector_len);
  void evpsubusw(XMMRegister dst, KRegister mask, XMMRegister nds, Address src, bool merge, int vector_len);
>>>>>>> 83f3d42d

  // Leaf level assembler routines for masked operations.
  void evpaddb(XMMRegister dst, KRegister mask, XMMRegister nds, XMMRegister src, bool merge, int vector_len);
  void evpaddb(XMMRegister dst, KRegister mask, XMMRegister nds, Address src, bool merge, int vector_len);
  void evpaddw(XMMRegister dst, KRegister mask, XMMRegister nds, XMMRegister src, bool merge, int vector_len);
  void evpaddw(XMMRegister dst, KRegister mask, XMMRegister nds, Address src, bool merge, int vector_len);
  void evpaddd(XMMRegister dst, KRegister mask, XMMRegister nds, XMMRegister src, bool merge, int vector_len);
  void evpaddd(XMMRegister dst, KRegister mask, XMMRegister nds, Address src, bool merge, int vector_len);
  void evpaddq(XMMRegister dst, KRegister mask, XMMRegister nds, XMMRegister src, bool merge, int vector_len);
  void evpaddq(XMMRegister dst, KRegister mask, XMMRegister nds, Address src, bool merge, int vector_len);
  void evaddps(XMMRegister dst, KRegister mask, XMMRegister nds, XMMRegister src, bool merge, int vector_len);
  void evaddps(XMMRegister dst, KRegister mask, XMMRegister nds, Address src, bool merge, int vector_len);
  void evaddpd(XMMRegister dst, KRegister mask, XMMRegister nds, XMMRegister src, bool merge, int vector_len);
  void evaddpd(XMMRegister dst, KRegister mask, XMMRegister nds, Address src, bool merge, int vector_len);
  void evpsubb(XMMRegister dst, KRegister mask, XMMRegister nds, XMMRegister src, bool merge, int vector_len);
  void evpsubb(XMMRegister dst, KRegister mask, XMMRegister nds, Address src, bool merge, int vector_len);
  void evpsubw(XMMRegister dst, KRegister mask, XMMRegister nds, XMMRegister src, bool merge, int vector_len);
  void evpsubw(XMMRegister dst, KRegister mask, XMMRegister nds, Address src, bool merge, int vector_len);
  void evpsubd(XMMRegister dst, KRegister mask, XMMRegister nds, XMMRegister src, bool merge, int vector_len);
  void evpsubd(XMMRegister dst, KRegister mask, XMMRegister nds, Address src, bool merge, int vector_len);
  void evpsubq(XMMRegister dst, KRegister mask, XMMRegister nds, XMMRegister src, bool merge, int vector_len);
  void evpsubq(XMMRegister dst, KRegister mask, XMMRegister nds, Address src, bool merge, int vector_len);
  void evsubps(XMMRegister dst, KRegister mask, XMMRegister nds, XMMRegister src, bool merge, int vector_len);
  void evsubps(XMMRegister dst, KRegister mask, XMMRegister nds, Address src, bool merge, int vector_len);
  void evsubpd(XMMRegister dst, KRegister mask, XMMRegister nds, XMMRegister src, bool merge, int vector_len);
  void evsubpd(XMMRegister dst, KRegister mask, XMMRegister nds, Address src, bool merge, int vector_len);
  void evpmulhw(XMMRegister dst, KRegister mask, XMMRegister nds, XMMRegister src, bool merge, int vector_len);
  void evpmullw(XMMRegister dst, KRegister mask, XMMRegister nds, XMMRegister src, bool merge, int vector_len);
  void evpmullw(XMMRegister dst, KRegister mask, XMMRegister nds, Address src, bool merge, int vector_len);
  void evpmulld(XMMRegister dst, KRegister mask, XMMRegister nds, XMMRegister src, bool merge, int vector_len);
  void evpmulld(XMMRegister dst, KRegister mask, XMMRegister nds, Address src, bool merge, int vector_len);
  void evpmullq(XMMRegister dst, KRegister mask, XMMRegister nds, XMMRegister src, bool merge, int vector_len);
  void evpmullq(XMMRegister dst, KRegister mask, XMMRegister nds, Address src, bool merge, int vector_len);
  void evmulps(XMMRegister dst, KRegister mask, XMMRegister nds, XMMRegister src, bool merge, int vector_len);
  void evmulps(XMMRegister dst, KRegister mask, XMMRegister nds, Address src, bool merge, int vector_len);
  void evmulpd(XMMRegister dst, KRegister mask, XMMRegister nds, XMMRegister src, bool merge, int vector_len);
  void evmulpd(XMMRegister dst, KRegister mask, XMMRegister nds, Address src, bool merge, int vector_len);
  void evdivps(XMMRegister dst, KRegister mask, XMMRegister nds, XMMRegister src, bool merge, int vector_len);
  void evdivps(XMMRegister dst, KRegister mask, XMMRegister nds, Address src, bool merge, int vector_len);
  void evdivpd(XMMRegister dst, KRegister mask, XMMRegister nds, XMMRegister src, bool merge, int vector_len);
  void evdivpd(XMMRegister dst, KRegister mask, XMMRegister nds, Address src, bool merge, int vector_len);
  void evpabsb(XMMRegister dst, KRegister mask, XMMRegister src, bool merge, int vector_len);
  void evpabsb(XMMRegister dst, KRegister mask, Address src, bool merge, int vector_len);
  void evpabsw(XMMRegister dst, KRegister mask, XMMRegister src, bool merge, int vector_len);
  void evpabsw(XMMRegister dst, KRegister mask, Address src, bool merge, int vector_len);
  void evpabsd(XMMRegister dst, KRegister mask, XMMRegister src, bool merge, int vector_len);
  void evpabsd(XMMRegister dst, KRegister mask, Address src, bool merge, int vector_len);
  void evpabsq(XMMRegister dst, KRegister mask, XMMRegister src, bool merge, int vector_len);
  void evpabsq(XMMRegister dst, KRegister mask, Address src, bool merge, int vector_len);
  void evpfma213ps(XMMRegister dst, KRegister mask, XMMRegister nds, XMMRegister src, bool merge, int vector_len);
  void evpfma213ps(XMMRegister dst, KRegister mask, XMMRegister nds, Address src, bool merge, int vector_len);
  void evpfma213pd(XMMRegister dst, KRegister mask, XMMRegister nds, XMMRegister src, bool merge, int vector_len);
  void evpfma213pd(XMMRegister dst, KRegister mask, XMMRegister nds, Address src, bool merge, int vector_len);
  void evpermb(XMMRegister dst, KRegister mask, XMMRegister nds, XMMRegister src, bool merge, int vector_len);
  void evpermb(XMMRegister dst, KRegister mask, XMMRegister nds, Address src, bool merge, int vector_len);
  void evpermw(XMMRegister dst, KRegister mask, XMMRegister nds, XMMRegister src, bool merge, int vector_len);
  void evpermw(XMMRegister dst, KRegister mask, XMMRegister nds, Address src, bool merge, int vector_len);
  void evpermd(XMMRegister dst, KRegister mask, XMMRegister nds, XMMRegister src, bool merge, int vector_len);
  void evpermd(XMMRegister dst, KRegister mask, XMMRegister nds, Address src, bool merge, int vector_len);
  void evpermq(XMMRegister dst, KRegister mask, XMMRegister nds, XMMRegister src, bool merge, int vector_len);
  void evpermq(XMMRegister dst, KRegister mask, XMMRegister nds, Address src, bool merge, int vector_len);
  void evpsllw(XMMRegister dst, KRegister mask, XMMRegister nds, XMMRegister src, bool merge, int vector_len);
  void evpslld(XMMRegister dst, KRegister mask, XMMRegister nds, XMMRegister src, bool merge, int vector_len);
  void evpsllq(XMMRegister dst, KRegister mask, XMMRegister nds, XMMRegister src, bool merge, int vector_len);
  void evpsrlw(XMMRegister dst, KRegister mask, XMMRegister nds, XMMRegister src, bool merge, int vector_len);
  void evpsrld(XMMRegister dst, KRegister mask, XMMRegister nds, XMMRegister src, bool merge, int vector_len);
  void evpsrlq(XMMRegister dst, KRegister mask, XMMRegister nds, XMMRegister src, bool merge, int vector_len);
  void evpsraw(XMMRegister dst, KRegister mask, XMMRegister nds, XMMRegister src, bool merge, int vector_len);
  void evpsrad(XMMRegister dst, KRegister mask, XMMRegister nds, XMMRegister src, bool merge, int vector_len);
  void evpsraq(XMMRegister dst, KRegister mask, XMMRegister nds, XMMRegister src, bool merge, int vector_len);
  void evsqrtps(XMMRegister dst, KRegister mask, XMMRegister nds, XMMRegister src, bool merge, int vector_len);
  void evsqrtps(XMMRegister dst, KRegister mask, XMMRegister nds, Address src, bool merge, int vector_len);
  void evsqrtpd(XMMRegister dst, KRegister mask, XMMRegister nds, XMMRegister src, bool merge, int vector_len);
  void evsqrtpd(XMMRegister dst, KRegister mask, XMMRegister nds, Address src, bool merge, int vector_len);

  void evpsllw(XMMRegister dst, KRegister mask, XMMRegister src, int shift, bool merge, int vector_len);
  void evpslld(XMMRegister dst, KRegister mask, XMMRegister src, int shift, bool merge, int vector_len);
  void evpsllq(XMMRegister dst, KRegister mask, XMMRegister src, int shift, bool merge, int vector_len);
  void evpsrlw(XMMRegister dst, KRegister mask, XMMRegister src, int shift, bool merge, int vector_len);
  void evpsrld(XMMRegister dst, KRegister mask, XMMRegister src, int shift, bool merge, int vector_len);
  void evpsrlq(XMMRegister dst, KRegister mask, XMMRegister src, int shift, bool merge, int vector_len);
  void evpsraw(XMMRegister dst, KRegister mask, XMMRegister src, int shift, bool merge, int vector_len);
  void evpsrad(XMMRegister dst, KRegister mask, XMMRegister src, int shift, bool merge, int vector_len);
  void evpsraq(XMMRegister dst, KRegister mask, XMMRegister src, int shift, bool merge, int vector_len);

  void evpsllvw(XMMRegister dst, KRegister mask, XMMRegister nds, XMMRegister src, bool merge, int vector_len);
  void evpsllvd(XMMRegister dst, KRegister mask, XMMRegister nds, XMMRegister src, bool merge, int vector_len);
  void evpsllvq(XMMRegister dst, KRegister mask, XMMRegister nds, XMMRegister src, bool merge, int vector_len);
  void evpsrlvw(XMMRegister dst, KRegister mask, XMMRegister nds, XMMRegister src, bool merge, int vector_len);
  void evpsrlvd(XMMRegister dst, KRegister mask, XMMRegister nds, XMMRegister src, bool merge, int vector_len);
  void evpsrlvq(XMMRegister dst, KRegister mask, XMMRegister nds, XMMRegister src, bool merge, int vector_len);
  void evpsravw(XMMRegister dst, KRegister mask, XMMRegister nds, XMMRegister src, bool merge, int vector_len);
  void evpsravd(XMMRegister dst, KRegister mask, XMMRegister nds, XMMRegister src, bool merge, int vector_len);
  void evpsravq(XMMRegister dst, KRegister mask, XMMRegister nds, XMMRegister src, bool merge, int vector_len);
  void evpmaxsb(XMMRegister dst, KRegister mask, XMMRegister nds, XMMRegister src, bool merge, int vector_len);
  void evpmaxsw(XMMRegister dst, KRegister mask, XMMRegister nds, XMMRegister src, bool merge, int vector_len);
  void evpmaxsd(XMMRegister dst, KRegister mask, XMMRegister nds, XMMRegister src, bool merge, int vector_len);
  void evpmaxsq(XMMRegister dst, KRegister mask, XMMRegister nds, XMMRegister src, bool merge, int vector_len);
  void evpminsb(XMMRegister dst, KRegister mask, XMMRegister nds, XMMRegister src, bool merge, int vector_len);
  void evpminsw(XMMRegister dst, KRegister mask, XMMRegister nds, XMMRegister src, bool merge, int vector_len);
  void evpminsd(XMMRegister dst, KRegister mask, XMMRegister nds, XMMRegister src, bool merge, int vector_len);
  void evpminsq(XMMRegister dst, KRegister mask, XMMRegister nds, XMMRegister src, bool merge, int vector_len);
  void evpmaxsb(XMMRegister dst, KRegister mask, XMMRegister nds, Address src, bool merge, int vector_len);
  void evpmaxsw(XMMRegister dst, KRegister mask, XMMRegister nds, Address src, bool merge, int vector_len);
  void evpmaxsd(XMMRegister dst, KRegister mask, XMMRegister nds, Address src, bool merge, int vector_len);
  void evpmaxsq(XMMRegister dst, KRegister mask, XMMRegister nds, Address src, bool merge, int vector_len);
  void evpminsb(XMMRegister dst, KRegister mask, XMMRegister nds, Address src, bool merge, int vector_len);
  void evpminsw(XMMRegister dst, KRegister mask, XMMRegister nds, Address src, bool merge, int vector_len);
  void evpminsd(XMMRegister dst, KRegister mask, XMMRegister nds, Address src, bool merge, int vector_len);
  void evpminsq(XMMRegister dst, KRegister mask, XMMRegister nds, Address src, bool merge, int vector_len);
  void evpord(XMMRegister dst, KRegister mask, XMMRegister nds, XMMRegister src, bool merge, int vector_len);
  void evpord(XMMRegister dst, KRegister mask, XMMRegister nds, Address src, bool merge, int vector_len);
  void evporq(XMMRegister dst, KRegister mask, XMMRegister nds, XMMRegister src, bool merge, int vector_len);
  void evporq(XMMRegister dst, KRegister mask, XMMRegister nds, Address src, bool merge, int vector_len);
  void evpandd(XMMRegister dst, KRegister mask, XMMRegister nds, XMMRegister src, bool merge, int vector_len);
  void evpandd(XMMRegister dst, KRegister mask, XMMRegister nds, Address src, bool merge, int vector_len);
  void evpandq(XMMRegister dst, KRegister mask, XMMRegister nds, XMMRegister src, bool merge, int vector_len);
  void evpandq(XMMRegister dst, KRegister mask, XMMRegister nds, Address src, bool merge, int vector_len);
  void evpxord(XMMRegister dst, KRegister mask, XMMRegister nds, XMMRegister src, bool merge, int vector_len);
  void evpxord(XMMRegister dst, KRegister mask, XMMRegister nds, Address src, bool merge, int vector_len);
  void evpxorq(XMMRegister dst, KRegister mask, XMMRegister nds, XMMRegister src, bool merge, int vector_len);
  void evpxorq(XMMRegister dst, KRegister mask, XMMRegister nds, Address src, bool merge, int vector_len);

  void evprold(XMMRegister dst, KRegister mask, XMMRegister src, int shift, bool merge, int vector_len);
  void evprolq(XMMRegister dst, KRegister mask, XMMRegister src, int shift, bool merge, int vector_len);
  void evprolvd(XMMRegister dst, KRegister mask, XMMRegister nds, XMMRegister src, bool merge, int vector_len);
  void evprolvq(XMMRegister dst, KRegister mask, XMMRegister nds, XMMRegister src, bool merge, int vector_len);
  void evprord(XMMRegister dst, KRegister mask, XMMRegister src, int shift, bool merge, int vector_len);
  void evprorq(XMMRegister dst, KRegister mask, XMMRegister src, int shift, bool merge, int vector_len);
  void evprorvd(XMMRegister dst, KRegister mask, XMMRegister nds, XMMRegister src, bool merge, int vector_len);
  void evprorvq(XMMRegister dst, KRegister mask, XMMRegister nds, XMMRegister src, bool merge, int vector_len);

  void evpternlogd(XMMRegister dst, int imm8, KRegister mask, XMMRegister src2, XMMRegister src3, bool merge, int vector_len);
  void evpternlogd(XMMRegister dst, int imm8, KRegister mask, XMMRegister src2, Address src3, bool merge, int vector_len);
  void evpternlogq(XMMRegister dst, int imm8, KRegister mask, XMMRegister src2, XMMRegister src3, bool merge, int vector_len);
  void evpternlogq(XMMRegister dst, int imm8, KRegister mask, XMMRegister src2, Address src3, bool merge, int vector_len);

  void evplzcntd(XMMRegister dst, KRegister mask, XMMRegister src, bool merge, int vector_len);
  void evplzcntq(XMMRegister dst, KRegister mask, XMMRegister src, bool merge, int vector_len);

  // Sub packed integers
  void psubb(XMMRegister dst, XMMRegister src);
  void psubw(XMMRegister dst, XMMRegister src);
  void psubd(XMMRegister dst, XMMRegister src);
  void psubq(XMMRegister dst, XMMRegister src);
  void vpsubb(XMMRegister dst, XMMRegister nds, XMMRegister src, int vector_len);
  void vpsubw(XMMRegister dst, XMMRegister nds, XMMRegister src, int vector_len);
  void vpsubd(XMMRegister dst, XMMRegister nds, XMMRegister src, int vector_len);
  void vpsubq(XMMRegister dst, XMMRegister nds, XMMRegister src, int vector_len);
  void vpsubb(XMMRegister dst, XMMRegister nds, Address src, int vector_len);
  void vpsubw(XMMRegister dst, XMMRegister nds, Address src, int vector_len);
  void vpsubd(XMMRegister dst, XMMRegister nds, Address src, int vector_len);
  void vpsubq(XMMRegister dst, XMMRegister nds, Address src, int vector_len);

  // Multiply packed integers (only shorts and ints)
  void pmullw(XMMRegister dst, XMMRegister src);
  void pmulld(XMMRegister dst, XMMRegister src);
  void pmuludq(XMMRegister dst, XMMRegister src);
  void vpmullw(XMMRegister dst, XMMRegister nds, XMMRegister src, int vector_len);
  void vpmulld(XMMRegister dst, XMMRegister nds, XMMRegister src, int vector_len);
  void evpmullq(XMMRegister dst, XMMRegister nds, XMMRegister src, int vector_len);
  void vpmuludq(XMMRegister dst, XMMRegister nds, XMMRegister src, int vector_len);
  void vpmuldq(XMMRegister dst, XMMRegister nds, XMMRegister src, int vector_len);
  void vpmullw(XMMRegister dst, XMMRegister nds, Address src, int vector_len);
  void vpmulld(XMMRegister dst, XMMRegister nds, Address src, int vector_len);
  void evpmullq(XMMRegister dst, XMMRegister nds, Address src, int vector_len);
  void vpmulhuw(XMMRegister dst, XMMRegister nds, XMMRegister src, int vector_len);

  // Minimum of packed integers
  void pminsb(XMMRegister dst, XMMRegister src);
  void vpminsb(XMMRegister dst, XMMRegister src1, XMMRegister src2, int vector_len);
  void pminsw(XMMRegister dst, XMMRegister src);
  void vpminsw(XMMRegister dst, XMMRegister src1, XMMRegister src2, int vector_len);
  void pminsd(XMMRegister dst, XMMRegister src);
  void vpminsd(XMMRegister dst, XMMRegister src1, XMMRegister src2, int vector_len);
  void vpminsq(XMMRegister dst, XMMRegister src1, XMMRegister src2, int vector_len);
  void minps(XMMRegister dst, XMMRegister src);
  void vminps(XMMRegister dst, XMMRegister src1, XMMRegister src2, int vector_len);
  void minpd(XMMRegister dst, XMMRegister src);
  void vminpd(XMMRegister dst, XMMRegister src1, XMMRegister src2, int vector_len);

  // Maximum of packed integers
  void pmaxsb(XMMRegister dst, XMMRegister src);
  void vpmaxsb(XMMRegister dst, XMMRegister src1, XMMRegister src2, int vector_len);
  void pmaxsw(XMMRegister dst, XMMRegister src);
  void vpmaxsw(XMMRegister dst, XMMRegister src1, XMMRegister src2, int vector_len);
  void pmaxsd(XMMRegister dst, XMMRegister src);
  void vpmaxsd(XMMRegister dst, XMMRegister src1, XMMRegister src2, int vector_len);
  void vpmaxsq(XMMRegister dst, XMMRegister src1, XMMRegister src2, int vector_len);
  void maxps(XMMRegister dst, XMMRegister src);
  void vmaxps(XMMRegister dst, XMMRegister src1, XMMRegister src2, int vector_len);
  void maxpd(XMMRegister dst, XMMRegister src);
  void vmaxpd(XMMRegister dst, XMMRegister src1, XMMRegister src2, int vector_len);

  // Unsigned maximum packed integers.
  void vpmaxub(XMMRegister dst, XMMRegister src1, XMMRegister src2, int vector_len);
  void vpmaxuw(XMMRegister dst, XMMRegister src1, XMMRegister src2, int vector_len);
  void vpmaxud(XMMRegister dst, XMMRegister src1, XMMRegister src2, int vector_len);
  void vpmaxub(XMMRegister dst, XMMRegister src1, Address src2, int vector_len);
  void vpmaxuw(XMMRegister dst, XMMRegister src1, Address src2, int vector_len);
  void vpmaxud(XMMRegister dst, XMMRegister src1, Address src2, int vector_len);
  void evpmaxub(XMMRegister dst, KRegister mask, XMMRegister nds, XMMRegister src, bool merge, int vector_len);
  void evpmaxuw(XMMRegister dst, KRegister mask, XMMRegister nds, XMMRegister src, bool merge, int vector_len);
  void evpmaxud(XMMRegister dst, KRegister mask, XMMRegister nds, XMMRegister src, bool merge, int vector_len);
  void evpmaxuq(XMMRegister dst, KRegister mask, XMMRegister nds, XMMRegister src, bool merge, int vector_len);
  void evpmaxub(XMMRegister dst, KRegister mask, XMMRegister nds, Address src, bool merge, int vector_len);
  void evpmaxuw(XMMRegister dst, KRegister mask, XMMRegister nds, Address src, bool merge, int vector_len);
  void evpmaxud(XMMRegister dst, KRegister mask, XMMRegister nds, Address src, bool merge, int vector_len);
  void evpmaxuq(XMMRegister dst, KRegister mask, XMMRegister nds, Address src, bool merge, int vector_len);

  // Unsigned minimum packed integers.
  void vpminub(XMMRegister dst, XMMRegister src1, XMMRegister src2, int vector_len);
  void vpminuw(XMMRegister dst, XMMRegister src1, XMMRegister src2, int vector_len);
  void vpminud(XMMRegister dst, XMMRegister src1, XMMRegister src2, int vector_len);
  void vpminub(XMMRegister dst, XMMRegister src1, Address src2, int vector_len);
  void vpminuw(XMMRegister dst, XMMRegister src1, Address src2, int vector_len);
  void vpminud(XMMRegister dst, XMMRegister src1, Address src2, int vector_len);
  void evpminub(XMMRegister dst, KRegister mask, XMMRegister nds, XMMRegister src, bool merge, int vector_len);
  void evpminuw(XMMRegister dst, KRegister mask, XMMRegister nds, XMMRegister src, bool merge, int vector_len);
  void evpminud(XMMRegister dst, KRegister mask, XMMRegister nds, XMMRegister src, bool merge, int vector_len);
  void evpminuq(XMMRegister dst, KRegister mask, XMMRegister nds, XMMRegister src, bool merge, int vector_len);
  void evpminub(XMMRegister dst, KRegister mask, XMMRegister nds, Address src, bool merge, int vector_len);
  void evpminuw(XMMRegister dst, KRegister mask, XMMRegister nds, Address src, bool merge, int vector_len);
  void evpminud(XMMRegister dst, KRegister mask, XMMRegister nds, Address src, bool merge, int vector_len);
  void evpminuq(XMMRegister dst, KRegister mask, XMMRegister nds, Address src, bool merge, int vector_len);

  // Shift left packed integers
  void psllw(XMMRegister dst, int shift);
  void pslld(XMMRegister dst, int shift);
  void psllq(XMMRegister dst, int shift);
  void psllw(XMMRegister dst, XMMRegister shift);
  void pslld(XMMRegister dst, XMMRegister shift);
  void psllq(XMMRegister dst, XMMRegister shift);
  void vpsllw(XMMRegister dst, XMMRegister src, int shift, int vector_len);
  void vpslld(XMMRegister dst, XMMRegister src, int shift, int vector_len);
  void vpsllq(XMMRegister dst, XMMRegister src, int shift, int vector_len);
  void vpsllw(XMMRegister dst, XMMRegister src, XMMRegister shift, int vector_len);
  void vpslld(XMMRegister dst, XMMRegister src, XMMRegister shift, int vector_len);
  void vpsllq(XMMRegister dst, XMMRegister src, XMMRegister shift, int vector_len);
  void vpslldq(XMMRegister dst, XMMRegister src, int shift, int vector_len);

  // Logical shift right packed integers
  void psrlw(XMMRegister dst, int shift);
  void psrld(XMMRegister dst, int shift);
  void psrlq(XMMRegister dst, int shift);
  void psrlw(XMMRegister dst, XMMRegister shift);
  void psrld(XMMRegister dst, XMMRegister shift);
  void psrlq(XMMRegister dst, XMMRegister shift);
  void vpsrlw(XMMRegister dst, XMMRegister src, int shift, int vector_len);
  void vpsrld(XMMRegister dst, XMMRegister src, int shift, int vector_len);
  void vpsrlq(XMMRegister dst, XMMRegister src, int shift, int vector_len);
  void vpsrlw(XMMRegister dst, XMMRegister src, XMMRegister shift, int vector_len);
  void vpsrld(XMMRegister dst, XMMRegister src, XMMRegister shift, int vector_len);
  void vpsrlq(XMMRegister dst, XMMRegister src, XMMRegister shift, int vector_len);
  void vpsrldq(XMMRegister dst, XMMRegister src, int shift, int vector_len);
  void evpsrlvw(XMMRegister dst, XMMRegister nds, XMMRegister src, int vector_len);
  void evpsllvw(XMMRegister dst, XMMRegister nds, XMMRegister src, int vector_len);

  // Arithmetic shift right packed integers (only shorts and ints, no instructions for longs)
  void psraw(XMMRegister dst, int shift);
  void psrad(XMMRegister dst, int shift);
  void psraw(XMMRegister dst, XMMRegister shift);
  void psrad(XMMRegister dst, XMMRegister shift);
  void vpsraw(XMMRegister dst, XMMRegister src, int shift, int vector_len);
  void vpsrad(XMMRegister dst, XMMRegister src, int shift, int vector_len);
  void vpsraw(XMMRegister dst, XMMRegister src, XMMRegister shift, int vector_len);
  void vpsrad(XMMRegister dst, XMMRegister src, XMMRegister shift, int vector_len);
  void evpsravw(XMMRegister dst, XMMRegister nds, XMMRegister src, int vector_len);
  void evpsraq(XMMRegister dst, XMMRegister src, int shift, int vector_len);
  void evpsraq(XMMRegister dst, XMMRegister src, XMMRegister shift, int vector_len);

  // Variable shift left packed integers
  void vpsllvd(XMMRegister dst, XMMRegister src, XMMRegister shift, int vector_len);
  void vpsllvq(XMMRegister dst, XMMRegister src, XMMRegister shift, int vector_len);

  // Variable shift right packed integers
  void vpsrlvd(XMMRegister dst, XMMRegister src, XMMRegister shift, int vector_len);
  void vpsrlvq(XMMRegister dst, XMMRegister src, XMMRegister shift, int vector_len);

  // Variable shift right arithmetic packed integers
  void vpsravd(XMMRegister dst, XMMRegister src, XMMRegister shift, int vector_len);
  void evpsravq(XMMRegister dst, XMMRegister src, XMMRegister shift, int vector_len);

  void vpshldvd(XMMRegister dst, XMMRegister src, XMMRegister shift, int vector_len);
  void vpshrdvd(XMMRegister dst, XMMRegister src, XMMRegister shift, int vector_len);

  // And packed integers
  void pand(XMMRegister dst, XMMRegister src);
  void vpand(XMMRegister dst, XMMRegister nds, XMMRegister src, int vector_len);
  void vpand(XMMRegister dst, XMMRegister nds, Address src, int vector_len);
  void evpandq(XMMRegister dst, XMMRegister nds, XMMRegister src, int vector_len);
  void evpandq(XMMRegister dst, XMMRegister nds, Address src, int vector_len);

  // Andn packed integers
  void pandn(XMMRegister dst, XMMRegister src);
  void vpandn(XMMRegister dst, XMMRegister nds, XMMRegister src, int vector_len);

  // Or packed integers
  void por(XMMRegister dst, XMMRegister src);
  void vpor(XMMRegister dst, XMMRegister nds, XMMRegister src, int vector_len);
  void vpor(XMMRegister dst, XMMRegister nds, Address src, int vector_len);
  void evporq(XMMRegister dst, XMMRegister nds, XMMRegister src, int vector_len);
  void evporq(XMMRegister dst, XMMRegister nds, Address     src, int vector_len);

  // Xor packed integers
  void pxor(XMMRegister dst, XMMRegister src);
  void vpxor(XMMRegister dst, XMMRegister nds, XMMRegister src, int vector_len);
  void vpxor(XMMRegister dst, XMMRegister nds, Address src, int vector_len);
  void vpxorq(XMMRegister dst, XMMRegister nds, XMMRegister src, int vector_len);
  void evpxorq(XMMRegister dst, XMMRegister nds, XMMRegister src, int vector_len);
  void evpxorq(XMMRegister dst, XMMRegister nds, Address src, int vector_len);

  // Ternary logic instruction.
  void vpternlogd(XMMRegister dst, int imm8, XMMRegister src2, XMMRegister src3, int vector_len);
  void vpternlogd(XMMRegister dst, int imm8, XMMRegister src2, Address     src3, int vector_len);
  void vpternlogq(XMMRegister dst, int imm8, XMMRegister src2, XMMRegister src3, int vector_len);
  void vpternlogq(XMMRegister dst, int imm8, XMMRegister src2, Address     src3, int vector_len);

  // Vector compress/expand instructions.
  void evpcompressb(XMMRegister dst, KRegister mask, XMMRegister src, bool merge, int vector_len);
  void evpcompressw(XMMRegister dst, KRegister mask, XMMRegister src, bool merge, int vector_len);
  void evpcompressd(XMMRegister dst, KRegister mask, XMMRegister src, bool merge, int vector_len);
  void evpcompressq(XMMRegister dst, KRegister mask, XMMRegister src, bool merge, int vector_len);
  void evcompressps(XMMRegister dst, KRegister mask, XMMRegister src, bool merge, int vector_len);
  void evcompresspd(XMMRegister dst, KRegister mask, XMMRegister src, bool merge, int vector_len);

  void evpexpandb(XMMRegister dst, KRegister mask, XMMRegister src, bool merge, int vector_len);
  void evpexpandw(XMMRegister dst, KRegister mask, XMMRegister src, bool merge, int vector_len);
  void evpexpandd(XMMRegister dst, KRegister mask, XMMRegister src, bool merge, int vector_len);
  void evpexpandq(XMMRegister dst, KRegister mask, XMMRegister src, bool merge, int vector_len);
  void evexpandps(XMMRegister dst, KRegister mask, XMMRegister src, bool merge, int vector_len);
  void evexpandpd(XMMRegister dst, KRegister mask, XMMRegister src, bool merge, int vector_len);

  // Vector Rotate Left/Right instruction.
  void evprolvd(XMMRegister dst, XMMRegister src, XMMRegister shift, int vector_len);
  void evprolvq(XMMRegister dst, XMMRegister src, XMMRegister shift, int vector_len);
  void evprorvd(XMMRegister dst, XMMRegister src, XMMRegister shift, int vector_len);
  void evprorvq(XMMRegister dst, XMMRegister src, XMMRegister shift, int vector_len);
  void evprold(XMMRegister dst, XMMRegister src, int shift, int vector_len);
  void evprolq(XMMRegister dst, XMMRegister src, int shift, int vector_len);
  void evprord(XMMRegister dst, XMMRegister src, int shift, int vector_len);
  void evprorq(XMMRegister dst, XMMRegister src, int shift, int vector_len);

  // vinserti forms
  void vinserti128(XMMRegister dst, XMMRegister nds, XMMRegister src, uint8_t imm8);
  void vinserti128(XMMRegister dst, XMMRegister nds, Address src, uint8_t imm8);
  void vinserti32x4(XMMRegister dst, XMMRegister nds, XMMRegister src, uint8_t imm8);
  void vinserti32x4(XMMRegister dst, XMMRegister nds, Address src, uint8_t imm8);
  void vinserti64x4(XMMRegister dst, XMMRegister nds, XMMRegister src, uint8_t imm8);
  void evinserti64x2(XMMRegister dst, XMMRegister nds, XMMRegister src, uint8_t imm8, int vector_len);

  // vinsertf forms
  void vinsertf128(XMMRegister dst, XMMRegister nds, XMMRegister src, uint8_t imm8);
  void vinsertf128(XMMRegister dst, XMMRegister nds, Address src, uint8_t imm8);
  void vinsertf32x4(XMMRegister dst, XMMRegister nds, XMMRegister src, uint8_t imm8);
  void vinsertf32x4(XMMRegister dst, XMMRegister nds, Address src, uint8_t imm8);
  void vinsertf64x4(XMMRegister dst, XMMRegister nds, XMMRegister src, uint8_t imm8);
  void vinsertf64x4(XMMRegister dst, XMMRegister nds, Address src, uint8_t imm8);

  // vextracti forms
  void vextracti128(XMMRegister dst, XMMRegister src, uint8_t imm8);
  void vextracti128(Address dst, XMMRegister src, uint8_t imm8);
  void vextracti32x4(XMMRegister dst, XMMRegister src, uint8_t imm8);
  void vextracti32x4(Address dst, XMMRegister src, uint8_t imm8);
  void vextracti64x2(XMMRegister dst, XMMRegister src, uint8_t imm8);
  void vextracti64x4(XMMRegister dst, XMMRegister src, uint8_t imm8);
  void vextracti64x4(Address dst, XMMRegister src, uint8_t imm8);

  // vextractf forms
  void vextractf128(XMMRegister dst, XMMRegister src, uint8_t imm8);
  void vextractf128(Address dst, XMMRegister src, uint8_t imm8);
  void vextractf32x4(XMMRegister dst, XMMRegister src, uint8_t imm8);
  void vextractf32x4(Address dst, XMMRegister src, uint8_t imm8);
  void vextractf64x2(XMMRegister dst, XMMRegister src, uint8_t imm8);
  void vextractf64x4(XMMRegister dst, XMMRegister src, uint8_t imm8);
  void vextractf64x4(Address dst, XMMRegister src, uint8_t imm8);

  void extractps(Register dst, XMMRegister src, uint8_t imm8);

  // xmm/mem sourced byte/word/dword/qword replicate
  void vpbroadcastb(XMMRegister dst, XMMRegister src, int vector_len);
  void vpbroadcastb(XMMRegister dst, Address src, int vector_len);
  void vpbroadcastw(XMMRegister dst, XMMRegister src, int vector_len);
  void vpbroadcastw(XMMRegister dst, Address src, int vector_len);
  void vpbroadcastd(XMMRegister dst, XMMRegister src, int vector_len);
  void vpbroadcastd(XMMRegister dst, Address src, int vector_len);
  void vpbroadcastq(XMMRegister dst, XMMRegister src, int vector_len);
  void vpbroadcastq(XMMRegister dst, Address src, int vector_len);

  void evbroadcasti32x4(XMMRegister dst, Address src, int vector_len);
  void evbroadcasti64x2(XMMRegister dst, XMMRegister src, int vector_len);
  void evbroadcasti64x2(XMMRegister dst, Address src, int vector_len);
  void vbroadcasti128(XMMRegister dst, Address src, int vector_len);

  // scalar single/double/128bit precision replicate
  void vbroadcastss(XMMRegister dst, XMMRegister src, int vector_len);
  void vbroadcastss(XMMRegister dst, Address src, int vector_len);
  void vbroadcastsd(XMMRegister dst, XMMRegister src, int vector_len);
  void vbroadcastsd(XMMRegister dst, Address src, int vector_len);
  void vbroadcastf128(XMMRegister dst, Address src, int vector_len);
  void evbroadcastf64x2(XMMRegister dst, Address src, int vector_len);

  // gpr sourced byte/word/dword/qword replicate
  void evpbroadcastb(XMMRegister dst, Register src, int vector_len);
  void evpbroadcastw(XMMRegister dst, Register src, int vector_len);
  void evpbroadcastd(XMMRegister dst, Register src, int vector_len);
  void evpbroadcastq(XMMRegister dst, Register src, int vector_len);

  // Gather AVX2 and AVX3
  void vpgatherdd(XMMRegister dst, Address src, XMMRegister mask, int vector_len);
  void vpgatherdq(XMMRegister dst, Address src, XMMRegister mask, int vector_len);
  void vgatherdpd(XMMRegister dst, Address src, XMMRegister mask, int vector_len);
  void vgatherdps(XMMRegister dst, Address src, XMMRegister mask, int vector_len);
  void evpgatherdd(XMMRegister dst, KRegister mask, Address src, int vector_len);
  void evpgatherdq(XMMRegister dst, KRegister mask, Address src, int vector_len);
  void evgatherdpd(XMMRegister dst, KRegister mask, Address src, int vector_len);
  void evgatherdps(XMMRegister dst, KRegister mask, Address src, int vector_len);

  //Scatter AVX3 only
  void evpscatterdd(Address dst, KRegister mask, XMMRegister src, int vector_len);
  void evpscatterdq(Address dst, KRegister mask, XMMRegister src, int vector_len);
  void evscatterdps(Address dst, KRegister mask, XMMRegister src, int vector_len);
  void evscatterdpd(Address dst, KRegister mask, XMMRegister src, int vector_len);

  // Carry-Less Multiplication Quadword
  void pclmulqdq(XMMRegister dst, XMMRegister src, int mask);
  void vpclmulqdq(XMMRegister dst, XMMRegister nds, XMMRegister src, int mask);
  void evpclmulqdq(XMMRegister dst, XMMRegister nds, XMMRegister src, int mask, int vector_len);
  // AVX instruction which is used to clear upper 128 bits of YMM registers and
  // to avoid transaction penalty between AVX and SSE states. There is no
  // penalty if legacy SSE instructions are encoded using VEX prefix because
  // they always clear upper 128 bits. It should be used before calling
  // runtime code and native libraries.
  void vzeroupper();

  void vzeroall();

  // Vector double compares
  void vcmppd(XMMRegister dst, XMMRegister nds, XMMRegister src, int cop, int vector_len);
  void evcmppd(KRegister kdst, KRegister mask, XMMRegister nds, XMMRegister src,
               ComparisonPredicateFP comparison, int vector_len);

  // Vector float compares
  void vcmpps(XMMRegister dst, XMMRegister nds, XMMRegister src, int comparison, int vector_len);
  void evcmpps(KRegister kdst, KRegister mask, XMMRegister nds, XMMRegister src,
               ComparisonPredicateFP comparison, int vector_len);

  // Vector integer compares
  void vpcmpgtd(XMMRegister dst, XMMRegister nds, XMMRegister src, int vector_len);
  void evpcmpd(KRegister kdst, KRegister mask, XMMRegister nds, XMMRegister src,
               int comparison, bool is_signed, int vector_len);
  void evpcmpd(KRegister kdst, KRegister mask, XMMRegister nds, Address src,
               int comparison, bool is_signed, int vector_len);

  // Vector long compares
  void evpcmpq(KRegister kdst, KRegister mask, XMMRegister nds, XMMRegister src,
               int comparison, bool is_signed, int vector_len);
  void evpcmpq(KRegister kdst, KRegister mask, XMMRegister nds, Address src,
               int comparison, bool is_signed, int vector_len);

  // Vector byte compares
  void evpcmpb(KRegister kdst, KRegister mask, XMMRegister nds, XMMRegister src,
               int comparison, bool is_signed, int vector_len);
  void evpcmpb(KRegister kdst, KRegister mask, XMMRegister nds, Address src,
               int comparison, bool is_signed, int vector_len);

  // Vector short compares
  void evpcmpw(KRegister kdst, KRegister mask, XMMRegister nds, XMMRegister src,
               int comparison, bool is_signed, int vector_len);
  void evpcmpw(KRegister kdst, KRegister mask, XMMRegister nds, Address src,
               int comparison, bool is_signed, int vector_len);

  void evpmovb2m(KRegister dst, XMMRegister src, int vector_len);
  void evpmovw2m(KRegister dst, XMMRegister src, int vector_len);
  void evpmovd2m(KRegister dst, XMMRegister src, int vector_len);
  void evpmovq2m(KRegister dst, XMMRegister src, int vector_len);
  void evpmovm2b(XMMRegister dst, KRegister src, int vector_len);
  void evpmovm2w(XMMRegister dst, KRegister src, int vector_len);
  void evpmovm2d(XMMRegister dst, KRegister src, int vector_len);
  void evpmovm2q(XMMRegister dst, KRegister src, int vector_len);

  // floating point class tests
  void vfpclassss(KRegister kdst, XMMRegister src, uint8_t imm8);
  void vfpclasssd(KRegister kdst, XMMRegister src, uint8_t imm8);

  // Vector blends
  void blendvps(XMMRegister dst, XMMRegister src);
  void blendvpd(XMMRegister dst, XMMRegister src);
  void pblendvb(XMMRegister dst, XMMRegister src);
  void blendvpb(XMMRegister dst, XMMRegister nds, XMMRegister src1, XMMRegister src2, int vector_len);
  void vblendvps(XMMRegister dst, XMMRegister nds, XMMRegister src, XMMRegister mask, int vector_len);
  void vblendvpd(XMMRegister dst, XMMRegister nds, XMMRegister src1, XMMRegister src2, int vector_len);
  void vpblendvb(XMMRegister dst, XMMRegister nds, XMMRegister src, XMMRegister mask, int vector_len);
  void vpblendd(XMMRegister dst, XMMRegister nds, XMMRegister src, int imm8, int vector_len);
  void evblendmpd(XMMRegister dst, KRegister mask, XMMRegister nds, XMMRegister src, bool merge, int vector_len);
  void evblendmps(XMMRegister dst, KRegister mask, XMMRegister nds, XMMRegister src, bool merge, int vector_len);
  void evpblendmb(XMMRegister dst, KRegister mask, XMMRegister nds, XMMRegister src, bool merge, int vector_len);
  void evpblendmw(XMMRegister dst, KRegister mask, XMMRegister nds, XMMRegister src, bool merge, int vector_len);
  void evpblendmd(XMMRegister dst, KRegister mask, XMMRegister nds, XMMRegister src, bool merge, int vector_len);
  void evpblendmq(XMMRegister dst, KRegister mask, XMMRegister nds, XMMRegister src, bool merge, int vector_len);

  // Galois field affine transformation instructions.
  void gf2p8affineqb(XMMRegister dst, XMMRegister src, int imm8);
  void vgf2p8affineqb(XMMRegister dst, XMMRegister src2, XMMRegister src3, int imm8, int vector_len);

 protected:
  // Next instructions require address alignment 16 bytes SSE mode.
  // They should be called only from corresponding MacroAssembler instructions.
  void andpd(XMMRegister dst, Address src);
  void andps(XMMRegister dst, Address src);
  void xorpd(XMMRegister dst, Address src);
  void xorps(XMMRegister dst, Address src);

};

// The Intel x86/Amd64 Assembler attributes: All fields enclosed here are to guide encoding level decisions.
// Specific set functions are for specialized use, else defaults or whatever was supplied to object construction
// are applied.
class InstructionAttr {
public:
  InstructionAttr(
    int vector_len,     // The length of vector to be applied in encoding - for both AVX and EVEX
    bool rex_vex_w,     // Width of data: if 32-bits or less, false, else if 64-bit or specially defined, true
    bool legacy_mode,   // Details if either this instruction is conditionally encoded to AVX or earlier if true else possibly EVEX
    bool no_reg_mask,   // when true, k0 is used when EVEX encoding is chosen, else embedded_opmask_register_specifier is used
    bool uses_vl)       // This instruction may have legacy constraints based on vector length for EVEX
    :
      _rex_vex_w(rex_vex_w),
      _legacy_mode(legacy_mode || UseAVX < 3),
      _no_reg_mask(no_reg_mask),
      _uses_vl(uses_vl),
      _rex_vex_w_reverted(false),
      _is_evex_instruction(false),
      _is_clear_context(true),
      _is_extended_context(false),
      _avx_vector_len(vector_len),
      _tuple_type(Assembler::EVEX_ETUP),
      _input_size_in_bits(Assembler::EVEX_NObit),
      _evex_encoding(0),
      _embedded_opmask_register_specifier(0), // hard code k0
      _current_assembler(nullptr) { }

  ~InstructionAttr() {
    if (_current_assembler != nullptr) {
      _current_assembler->clear_attributes();
    }
  }

private:
  bool _rex_vex_w;
  bool _legacy_mode;
  bool _no_reg_mask;
  bool _uses_vl;
  bool _rex_vex_w_reverted;
  bool _is_evex_instruction;
  bool _is_clear_context;
  bool _is_extended_context;
  int  _avx_vector_len;
  int  _tuple_type;
  int  _input_size_in_bits;
  int  _evex_encoding;
  int _embedded_opmask_register_specifier;

  Assembler *_current_assembler;

public:
  // query functions for field accessors
  bool is_rex_vex_w(void) const { return _rex_vex_w; }
  bool is_legacy_mode(void) const { return _legacy_mode; }
  bool is_no_reg_mask(void) const { return _no_reg_mask; }
  bool uses_vl(void) const { return _uses_vl; }
  bool is_rex_vex_w_reverted(void) { return _rex_vex_w_reverted; }
  bool is_evex_instruction(void) const { return _is_evex_instruction; }
  bool is_clear_context(void) const { return _is_clear_context; }
  bool is_extended_context(void) const { return _is_extended_context; }
  int  get_vector_len(void) const { return _avx_vector_len; }
  int  get_tuple_type(void) const { return _tuple_type; }
  int  get_input_size(void) const { return _input_size_in_bits; }
  int  get_evex_encoding(void) const { return _evex_encoding; }
  int  get_embedded_opmask_register_specifier(void) const { return _embedded_opmask_register_specifier; }

  // Set the vector len manually
  void set_vector_len(int vector_len) { _avx_vector_len = vector_len; }

  // Set revert rex_vex_w for avx encoding
  void set_rex_vex_w_reverted(void) { _rex_vex_w_reverted = true; }

  // Set rex_vex_w based on state
  void set_rex_vex_w(bool state) { _rex_vex_w = state; }

  // Set the instruction to be encoded in AVX mode
  void set_is_legacy_mode(void) { _legacy_mode = true; }

  // Set the current instruction to be encoded as an EVEX instruction
  void set_is_evex_instruction(void) { _is_evex_instruction = true; }

  // Internal encoding data used in compressed immediate offset programming
  void set_evex_encoding(int value) { _evex_encoding = value; }

  // When the Evex.Z field is set (true), it is used to clear all non directed XMM/YMM/ZMM components.
  // This method unsets it so that merge semantics are used instead.
  void reset_is_clear_context(void) { _is_clear_context = false; }

  // Map back to current assembler so that we can manage object level association
  void set_current_assembler(Assembler *current_assembler) { _current_assembler = current_assembler; }

  // Address modifiers used for compressed displacement calculation
  void set_address_attributes(int tuple_type, int input_size_in_bits);

  // Set embedded opmask register specifier.
  void set_embedded_opmask_register_specifier(KRegister mask) {
    _embedded_opmask_register_specifier = mask->encoding() & 0x7;
  }

  void set_extended_context(void) { _is_extended_context = true; }
};

#endif // CPU_X86_ASSEMBLER_X86_HPP<|MERGE_RESOLUTION|>--- conflicted
+++ resolved
@@ -2691,7 +2691,6 @@
   void vpaddd(XMMRegister dst, XMMRegister nds, Address src, int vector_len);
   void vpaddq(XMMRegister dst, XMMRegister nds, Address src, int vector_len);
 
-<<<<<<< HEAD
   // FP16 instructions
   void eaddsh(XMMRegister dst, XMMRegister nds, XMMRegister src);
   void esubsh(XMMRegister dst, XMMRegister nds, XMMRegister src);
@@ -2718,7 +2717,7 @@
   void evfmadd132ph(XMMRegister dst, XMMRegister nds, Address src, int vector_len);
   void evsqrtph(XMMRegister dst, XMMRegister src1, int vector_len);
   void evsqrtph(XMMRegister dst, Address src1, int vector_len);
-=======
+
   // Saturating packed insturctions.
   void vpaddsb(XMMRegister dst, XMMRegister nds, XMMRegister src, int vector_len);
   void vpaddsw(XMMRegister dst, XMMRegister nds, XMMRegister src, int vector_len);
@@ -2752,7 +2751,6 @@
   void evpsubsw(XMMRegister dst, KRegister mask, XMMRegister nds, Address src, bool merge, int vector_len);
   void evpsubusb(XMMRegister dst, KRegister mask, XMMRegister nds, Address src, bool merge, int vector_len);
   void evpsubusw(XMMRegister dst, KRegister mask, XMMRegister nds, Address src, bool merge, int vector_len);
->>>>>>> 83f3d42d
 
   // Leaf level assembler routines for masked operations.
   void evpaddb(XMMRegister dst, KRegister mask, XMMRegister nds, XMMRegister src, bool merge, int vector_len);
