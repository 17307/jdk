--- conflicted
+++ resolved
@@ -6479,7 +6479,6 @@
   }
 }
 
-<<<<<<< HEAD
 void C2_MacroAssembler::efp16sh(int opcode, XMMRegister dst, XMMRegister src1, XMMRegister src2) {
   switch(opcode) {
     case Op_AddHF: eaddsh(dst, src1, src2); break;
@@ -6513,7 +6512,9 @@
     case Op_MaxVHF: evmaxph(dst, src1, src2, vlen_enc); break;
     case Op_MinVHF: evminph(dst, src1, src2, vlen_enc); break;
     default: assert(false, "%s", NodeClassNames[opcode]); break;
-=======
+  }
+}
+
 void C2_MacroAssembler::select_from_two_vectors_evex(BasicType elem_bt, XMMRegister dst, XMMRegister src1,
                                                      XMMRegister src2, int vlen_enc) {
   switch(elem_bt) {
@@ -6538,6 +6539,5 @@
     default:
       fatal("Unsupported type %s", type2name(elem_bt));
       break;
->>>>>>> a9eb50a2
   }
 }