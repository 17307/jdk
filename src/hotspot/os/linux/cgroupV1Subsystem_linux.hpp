--- conflicted
+++ resolved
@@ -64,15 +64,10 @@
     }
 
     void set_subsystem_path(char *cgroup_path);
-<<<<<<< HEAD
     char* subsystem_path() override { return _path; }
     bool is_read_only() override { return _read_only; }
     bool needs_hierarchy_adjustment() override;
     char *mount_point() { return _mount_point; }
-=======
-    char *subsystem_path() override { return _path; }
-    bool is_read_only() override { return _read_only; }
->>>>>>> 6d430f24
 };
 
 class CgroupV1MemoryController final : public CgroupMemoryController {
