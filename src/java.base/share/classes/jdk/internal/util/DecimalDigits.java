--- conflicted
+++ resolved
@@ -1,5 +1,5 @@
 /*
- * Copyright (c) 2024, Oracle and/or its affiliates. All rights reserved.
+ * Copyright (c) 2023, Oracle and/or its affiliates. All rights reserved.
  * DO NOT ALTER OR REMOVE COPYRIGHT NOTICES OR THIS FILE HEADER.
  *
  * This code is free software; you can redistribute it and/or modify it
@@ -86,8 +86,6 @@
     }
 
     /**
-<<<<<<< HEAD
-=======
      * Returns the string representation size for a given int value.
      *
      * @param x int value
@@ -114,7 +112,6 @@
     }
 
     /**
->>>>>>> 034297a6
      * Returns the string representation size for a given long value.
      *
      * @param x long value
