--- conflicted
+++ resolved
@@ -54,15 +54,11 @@
  * where the type in the {@code NameAndTypeEntry} is a {@linkplain #typeSymbol()
  * field descriptor} string.
  *
-<<<<<<< HEAD
  * @see ConstantPoolBuilder#fieldRefEntry ConstantPoolBuilder::fieldRefEntry
  * @jvms 4.4.2 The {@code CONSTANT_Fieldref_info}, {@code
  *             CONSTANT_Methodref_info}, and {@code
  *             CONSTANT_InterfaceMethodref_info} Structures
- * @since 22
-=======
  * @since 24
->>>>>>> 1866c0c2
  */
 public sealed interface FieldRefEntry extends MemberRefEntry
         permits AbstractPoolEntry.FieldRefEntryImpl {
