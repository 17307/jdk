/*
 * Copyright (c) 2022, 2024, Oracle and/or its affiliates. All rights reserved.
 * DO NOT ALTER OR REMOVE COPYRIGHT NOTICES OR THIS FILE HEADER.
 *
 * This code is free software; you can redistribute it and/or modify it
 * under the terms of the GNU General Public License version 2 only, as
 * published by the Free Software Foundation.  Oracle designates this
 * particular file as subject to the "Classpath" exception as provided
 * by Oracle in the LICENSE file that accompanied this code.
 *
 * This code is distributed in the hope that it will be useful, but WITHOUT
 * ANY WARRANTY; without even the implied warranty of MERCHANTABILITY or
 * FITNESS FOR A PARTICULAR PURPOSE.  See the GNU General Public License
 * version 2 for more details (a copy is included in the LICENSE file that
 * accompanied this code).
 *
 * You should have received a copy of the GNU General Public License version
 * 2 along with this work; if not, write to the Free Software Foundation,
 * Inc., 51 Franklin St, Fifth Floor, Boston, MA 02110-1301 USA.
 *
 * Please contact Oracle, 500 Oracle Parkway, Redwood Shores, CA 94065 USA
 * or visit www.oracle.com if you need additional information or have any
 * questions.
 */
package java.lang.classfile.constantpool;

import java.io.DataInput;

import jdk.internal.classfile.impl.AbstractPoolEntry;

/**
 * Models a {@code CONSTANT_UTF8_info} constant, representing strings, in the
 * constant pool of a {@code class} file.  This describes strings in the
 * {@linkplain DataInput##modified-utf-8 Modified UTF-8} format.
 * <p>
 * Conceptually, a UTF8 entry is a record:
 * {@snippet lang=text :
 * // @link substring="Utf8Entry" target="ConstantPoolBuilder#utf8Entry(String)" :
 * Utf8Entry(String) // @link substring="String" target="#stringValue()"
 * }
 * where the encoded data length must be no more than 65535 bytes.
 * <p>
 * Physically, a UTF8 entry is of flexible length: it is represented as an array
 * structure, with an {@code u2} for the data length in bytes, followed by that
 * number of bytes of Modified UTF-8 data.  It can represent at most 65535 bytes
 * of data due to the physical restrictions.
 *
<<<<<<< HEAD
 * @jvms 4.4.7 The {@code CONSTANT_Utf8_info} Structure
 * @see DataInput##modified-utf-8 Modified UTF-8
 * @since 22
=======
 * @since 24
>>>>>>> 1866c0c2
 */
public sealed interface Utf8Entry
        extends CharSequence, AnnotationConstantValueEntry
        permits AbstractPoolEntry.Utf8EntryImpl {

    /**
     * {@return the string value for this entry}
     *
     * @see ConstantPoolBuilder#utf8Entry(String) ConstantPoolBuilder::utf8Entry
     */
    String stringValue();

    /**
     * {@return whether this entry describes the same string as the provided string}
     *
     * @param s the string to compare to
     */
    boolean equalsString(String s);
}<|MERGE_RESOLUTION|>--- conflicted
+++ resolved
@@ -45,13 +45,9 @@
  * number of bytes of Modified UTF-8 data.  It can represent at most 65535 bytes
  * of data due to the physical restrictions.
  *
-<<<<<<< HEAD
  * @jvms 4.4.7 The {@code CONSTANT_Utf8_info} Structure
  * @see DataInput##modified-utf-8 Modified UTF-8
- * @since 22
-=======
  * @since 24
->>>>>>> 1866c0c2
  */
 public sealed interface Utf8Entry
         extends CharSequence, AnnotationConstantValueEntry
