--- conflicted
+++ resolved
@@ -47,12 +47,8 @@
  * where the {@code Utf8Entry} is a {@linkplain #asSymbol() method descriptor}
  * string.
  *
-<<<<<<< HEAD
  * @jvms 4.4.9 The {@code CONSTANT_MethodType_info} Structure
- * @since 22
-=======
  * @since 24
->>>>>>> 1866c0c2
  */
 public sealed interface MethodTypeEntry
         extends LoadableConstantEntry
