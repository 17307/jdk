--- conflicted
+++ resolved
@@ -31,10 +31,6 @@
 import jdk.internal.util.OperatingSystem;
 import jdk.internal.util.StaticProperty;
 import org.ietf.jgss.Oid;
-<<<<<<< HEAD
-import sun.security.action.GetBooleanAction;
-=======
->>>>>>> 43000a34
 import static sun.security.util.SecurityConstants.PROVIDER_VER;
 
 /**
@@ -67,73 +63,10 @@
         System.err.println(NAME + ": " + message);
     }
 
-<<<<<<< HEAD
-    @SuppressWarnings({"removal", "restricted"})
-    private static final Oid[] MECH_OIDS =
-            AccessController.doPrivileged(
-                new PrivilegedAction<>() {
-                    public Oid[] run() {
-                        try {
-                            // Ensure the InetAddress class is loaded before
-                            // loading j2gss. The library will access this class
-                            // and a deadlock might happen. See JDK-8210373.
-                            Class.forName("java.net.InetAddress");
-                            System.loadLibrary("j2gss");
-                        } catch (ClassNotFoundException | Error err) {
-                            if (DEBUG) {
-                                debug("No j2gss library found!");
-                                err.printStackTrace();
-                            }
-                            return null;
-                        }
-                        String[] gssLibs;
-                        String defaultLib
-                                = System.getProperty("sun.security.jgss.lib");
-                        if (defaultLib == null || defaultLib.trim().equals("")) {
-                            gssLibs = switch (OperatingSystem.current()) {
-                                case LINUX -> new String[]{
-                                        "libgssapi.so",
-                                        "libgssapi_krb5.so",
-                                        "libgssapi_krb5.so.2",
-                                };
-                                case MACOS -> new String[]{
-                                        "libgssapi_krb5.dylib",
-                                        "/usr/lib/sasl2/libgssapiv2.2.so",
-                                };
-                                case WINDOWS -> new String[]{
-                                        // Full path needed, DLL is in jre/bin
-                                        StaticProperty.javaHome() + "\\bin\\sspi_bridge.dll",
-                                };
-                                case AIX -> new String[]{
-                                        "/opt/freeware/lib64/libgssapi_krb5.so",
-                                };
-                                default -> new String[0];
-                            };
-                        } else {
-                            gssLibs = new String[]{ defaultLib };
-                        }
-                        for (String libName: gssLibs) {
-                            if (GSSLibStub.init(libName, DEBUG)) {
-                                if (DEBUG) {
-                                    debug("Loaded GSS library: " + libName);
-                                }
-                                Oid[] mechs = GSSLibStub.indicateMechs();
-                                if (DEBUG) {
-                                    for (Oid mech : mechs) {
-                                        debug("Native MF for " + mech);
-                                    }
-                                }
-                                return mechs;
-                            }
-                        }
-                        return null;
-                    }
-                });
-=======
-    private static final HashMap<String, String> MECH_MAP = constructMechMap();
+    private static final Oid[] MECH_OIDS = constructMechMap();
 
     @SuppressWarnings("restricted")
-    private static HashMap<String, String> constructMechMap() {
+    private static Oid[] constructMechMap() {
         try {
             // Ensure the InetAddress class is loaded before
             // loading j2gss. The library will access this class
@@ -178,41 +111,29 @@
                      debug("Loaded GSS library: " + libName);
                  }
                  Oid[] mechs = GSSLibStub.indicateMechs();
-                 HashMap<String, String> map = new HashMap<>();
-                 for (int i = 0; i < mechs.length; i++) {
-                     if (DEBUG) {
-                         debug("Native MF for " + mechs[i]);
+                 if (DEBUG) {
+                     for (Oid mech : mechs) {
+                         debug("Native MF for " + mech);
                      }
-                     map.put("GssApiMechanism." + mechs[i], MF_CLASS);
                  }
-                 return map;
+                 return mechs;
              }
          }
          return null;
      }
->>>>>>> 43000a34
 
-    // initialize INSTANCE after MECH_MAP is constructed
+    // initialize INSTANCE after MECH_OIDS is constructed
     static final Provider INSTANCE = new SunNativeProvider();
 
     public SunNativeProvider() {
         /* We are the Sun NativeGSS provider */
         super(NAME, PROVIDER_VER, INFO);
 
-<<<<<<< HEAD
         if (MECH_OIDS != null) {
-            final Provider p = this;
-            AccessController.doPrivileged((PrivilegedAction<Void>) () -> {
-                for (Oid mech : MECH_OIDS) {
-                    putService(new Service(p, "GssApiMechanism",
-                            mech.toString(), MF_CLASS, null, null));
-                }
-                return null;
-            });
-=======
-        if (MECH_MAP != null) {
-            putAll(MECH_MAP);
->>>>>>> 43000a34
+            for (Oid mech : MECH_OIDS) {
+                putService(new Service(this, "GssApiMechanism",
+                        mech.toString(), MF_CLASS, null, null));
+            }
         }
     }
 }