/*
 * Copyright (c) 2023, 2024, Oracle and/or its affiliates. All rights reserved.
 * DO NOT ALTER OR REMOVE COPYRIGHT NOTICES OR THIS FILE HEADER.
 *
 * This code is free software; you can redistribute it and/or modify it
 * under the terms of the GNU General Public License version 2 only, as
 * published by the Free Software Foundation.
 *
 * This code is distributed in the hope that it will be useful, but WITHOUT
 * ANY WARRANTY; without even the implied warranty of MERCHANTABILITY or
 * FITNESS FOR A PARTICULAR PURPOSE.  See the GNU General Public License
 * version 2 for more details (a copy is included in the LICENSE file that
 * accompanied this code).
 *
 * You should have received a copy of the GNU General Public License version
 * 2 along with this work; if not, write to the Free Software Foundation,
 * Inc., 51 Franklin St, Fifth Floor, Boston, MA 02110-1301 USA.
 *
 * Please contact Oracle, 500 Oracle Parkway, Redwood Shores, CA 94065 USA
 * or visit www.oracle.com if you need additional information or have any
 * questions.
 *
 */
package com.sun.hotspot.igv.hierarchicallayout;

import static com.sun.hotspot.igv.hierarchicallayout.LayoutManager.NODE_OFFSET;
import com.sun.hotspot.igv.layout.Link;
import com.sun.hotspot.igv.layout.Vertex;
import java.awt.Dimension;
import java.awt.Point;
import java.util.*;

/**
<<<<<<< HEAD
 * Represents a node in a hierarchical graph layout.
 * A LayoutNode can be either an actual vertex from the graph or a dummy node inserted during the layout process.
 * It stores layout-related properties such as position, size, margins, and connections to predecessor and successor nodes.
=======
 * The LayoutNode class represents a node in a hierarchical graph layout.
 * It can be either an actual node from the original graph or a temporary "dummy" node added during the layout process
 * to handle complex edge connections.
 * This class stores important layout information like the node's position (x and y coordinates),
 * size (width and height), layer level, and connections to other nodes through incoming and outgoing edges.
 * It provides methods to calculate optimal positions, manage margins, and handle reversed edges,
 * all aimed at arranging the nodes neatly in layers to create a clear and visually organized graph display.
>>>>>>> a80ccf2c
 */
public class LayoutNode {

    // Comparator constants for sorting LayoutNodes in various ways
    public static final Comparator<LayoutNode> LAYOUT_NODE_DEGREE_COMPARATOR = Comparator.comparingInt(LayoutNode::getDegree);
    public static final Comparator<LayoutNode> NODE_POS_COMPARATOR = Comparator.comparingInt(LayoutNode::getPos);
    public static final Comparator<LayoutNode> NODE_X_COMPARATOR = Comparator.comparingInt(LayoutNode::getX);
    public static final Comparator<LayoutNode> NODE_CROSSING_COMPARATOR = Comparator.comparingInt(LayoutNode::getCrossingNumber);


    // Default dimensions for dummy nodes
    public static final int DUMMY_HEIGHT = 1;
    public static final int DUMMY_WIDTH = 1;
<<<<<<< HEAD
    private Vertex vertex; // Associated graph vertex; null for dummy nodes
    private final List<LayoutEdge> preds = new ArrayList<>(); // Incoming edges
    private final List<LayoutEdge> succs = new ArrayList<>(); // Outgoing edges
=======
    public static final int REVERSE_EDGE_OFFSET = NODE_OFFSET + LayoutNode.DUMMY_WIDTH;
    private Vertex vertex; // Associated graph vertex; null for dummy nodes
    private final List<LayoutEdge> preds = new ArrayList<>(); // Incoming edges
    private final List<LayoutEdge> succs = new ArrayList<>(); // Outgoing edges
    private LayoutEdge selfEdge = null;
>>>>>>> a80ccf2c
    private final HashMap<Link, List<Point>> reversedLinkStartPoints = new HashMap<>(); // Start points of reversed edges
    private final HashMap<Link, List<Point>> reversedLinkEndPoints = new HashMap<>();   // End points of reversed edges
    // Layout properties
    private int layer = -1;
    private int x;
    private int y;
    private int width;
    private int height;
    private int topMargin;
    private int bottomMargin;
    private int rightMargin;
    private int leftMargin;
    private int pos = -1; // Position within its layer
    private boolean reverseLeft = false;
    private int crossingNumber = 0;

<<<<<<< HEAD
=======
    public boolean hasSelfEdge() {
        return selfEdge != null;
    }

    public void setSelfEdge(LayoutEdge selfEdge) {
        this.selfEdge = selfEdge;
        if (selfEdge != null) {
            topMargin += REVERSE_EDGE_OFFSET;
            bottomMargin += REVERSE_EDGE_OFFSET;
            rightMargin += REVERSE_EDGE_OFFSET;
        }
    }

    public LayoutEdge getSelfEdge() {
        return selfEdge;
    }
>>>>>>> a80ccf2c

    /**
     * Constructs a LayoutNode associated with the given Vertex.
     * Initializes the node's size based on the vertex's dimensions.
     *
     * @param v The Vertex associated with this LayoutNode. If null, the node is a dummy node.
     */
    public LayoutNode(Vertex v) {
        vertex = v;
        initSize();
    }

    /**
     * Constructs a dummy LayoutNode
     */
    public LayoutNode() {
        this(null);
    }

    /**
     * Initializes the size and margins of the node.
     * If the node represents a real vertex, it uses the vertex's size.
     * Dummy nodes use default dimensions.
     */
    public void initSize() {
        if (vertex == null) {
            height = DUMMY_HEIGHT;
            width = DUMMY_WIDTH;
        } else {
            Dimension size = vertex.getSize();
            height = size.height;
            width = size.width;
        }
        topMargin = 0;
        bottomMargin = 0;
        leftMargin = 0;
        rightMargin = 0;
<<<<<<< HEAD
=======
        if (hasSelfEdge()) {
            topMargin += REVERSE_EDGE_OFFSET;
            bottomMargin += REVERSE_EDGE_OFFSET;
            rightMargin += REVERSE_EDGE_OFFSET;
        }
>>>>>>> a80ccf2c
    }

    public int getCrossingNumber() {
        return crossingNumber;
    }

    public void setCrossingNumber(int crossingNumber) {
        this.crossingNumber = crossingNumber;
    }

    public int calculateOptimalXFromPredecessors(boolean useMedian) {
        int numPreds = preds.size();

        // If there are no predecessors, retain the current x position
        if (numPreds == 0) {
            return getX();
        }

        // Collect the x positions from all predecessor edges
        List<Integer> positions = new ArrayList<>(numPreds);
        for (LayoutEdge edge : preds) {
            positions.add(edge.getStartX() - edge.getRelativeToX());
        }

        if (useMedian) {
            // Calculate the median position
            Collections.sort(positions);
            int midIndex = numPreds / 2;

            if (numPreds % 2 == 0) {
                // Even number of predecessors: average the two middle values
                return (positions.get(midIndex - 1) + positions.get(midIndex)) / 2;
            } else {
                // Odd number of predecessors: take the middle value
                return positions.get(midIndex);
            }
        } else {
            // Calculate the average position
            long sum = 0;
            for (int pos : positions) {
                sum += pos;
            }
            // Integer division is used; adjust as needed for rounding
            return (int) (sum / numPreds);
        }
    }


    public int calculateOptimalXFromSuccessors(boolean useMedian) {
        int numSuccs = succs.size();

        // If there are no successors, retain the current x position
        if (numSuccs == 0) {
            return getX();
        }

        // Collect the x positions from all successor edges
        List<Integer> positions = new ArrayList<>(numSuccs);
        for (LayoutEdge edge : succs) {
            positions.add(edge.getEndX() - edge.getRelativeFromX());
        }

        if (useMedian) {
            // Calculate the median position
            Collections.sort(positions);
            int midIndex = numSuccs / 2;

            if (numSuccs % 2 == 0) {
                // Even number of successors: average the two middle values
                return (positions.get(midIndex - 1) + positions.get(midIndex)) / 2;
            } else {
                // Odd number of successors: take the middle value
                return positions.get(midIndex);
            }
        } else {
            // Calculate the average position
            long sum = 0;
            for (int pos : positions) {
                sum += pos;
            }
            // Integer division is used; adjust as needed for rounding
            return (int) (sum / numSuccs);
        }
    }

    /**
     * Calculates the node's out-degree (number of outgoing edges).
     *
     * @return The out-degree of the node.
     */
    public int getOutDegree() {
        return succs.size();
    }

    /**
     * Calculates the node's in-degree (number of incoming edges).
     *
     * @return The in-degree of the node.
     */
    public int getInDegree() {
        return preds.size();
    }

    /**
     * Calculates the total degree of the node (sum of in-degree and out-degree).
     *
     * @return The total degree of the node.
     */
    public int getDegree() {
        return preds.size() + succs.size();
    }

    /**
     * Gets the left boundary (excluding left margin) of the node.
     *
     * @return The x-coordinate of the left boundary.
     */
    public int getLeft() {
        return x + leftMargin;
    }

    /**
     * Gets the outer left boundary (including left margin) of the node.
     *
     * @return The x-coordinate of the outer left boundary.
     */
    public int getOuterLeft() {
        return x;
    }

    /**
     * Gets the total width of the node, including left and right margins.
     *
     * @return The total outer width.
     */
    public int getOuterWidth() {
        return leftMargin + width + rightMargin;
    }

    /**
     * Gets the total height of the node, including top and bottom margins.
     *
     * @return The total outer height.
     */
    public int getOuterHeight() {
        return topMargin + height + bottomMargin;
    }

    public int getHeight() {
        return height;
    }

    /**
     * Gets the right boundary (excluding right margin) of the node.
     *
     * @return The x-coordinate of the right boundary.
     */
    public int getRight() {
        return x + leftMargin + width;
    }

    /**
     * Gets the outer right boundary (including right margin) of the node.
     *
     * @return The x-coordinate of the outer right boundary.
     */
    public int getOuterRight() {
        return x + leftMargin + width + rightMargin;
    }

    /**
     * Gets the horizontal center point of the node.
     *
     * @return The x-coordinate of the center.
     */
    public int getCenterX() {
        return x + leftMargin + (width / 2);
    }

    /**
     * Gets the top boundary (excluding top margin) of the node.
     *
     * @return The y-coordinate of the top boundary.
     */
    public int getTop() {
        return y + topMargin;
    }

    /**
     * Gets the bottom boundary (excluding bottom margin) of the node.
     *
     * @return The y-coordinate of the bottom boundary.
     */
    public int getBottom() {
        return y + topMargin + height;
    }

    /**
     * Checks if the node is a dummy node.
     *
     * @return True if the node is a dummy node; false otherwise.
     */
    public boolean isDummy() {
        return vertex == null;
    }

    @Override
    public String toString() {
        if (vertex != null) {
            return vertex.toString();
        } else {
            return "dummy";
        }
    }

    public int getX() {
        return x;
    }

    public void setX(int x) {
        this.x = x;
    }

    public int getY() {
        return y;
    }

    public void setY(int y) {
        this.y = y;
    }

    public int getWidth() {
        return width;
    }

    public int getLayer() {
        return layer;
    }

    public void setLayer(int layer) {
        this.layer = layer;
    }

    /**
     * Centers the node by setting equal top and bottom margins.
     * The larger of the two margins is applied to both.
     */
    public void centerNode() {
        int offset = Math.max(topMargin, bottomMargin);
        topMargin = offset;
        bottomMargin = offset;
    }

    public Vertex getVertex() {
        return vertex;
    }

    public void setVertex(Vertex vertex) {
        this.vertex = vertex;
    }

    public boolean hasPredecessors() {
        return !preds.isEmpty();
    }

    public boolean hasSuccessors() {
        return !succs.isEmpty();
    }

    public void clearSuccessors() {
        succs.clear();
    }

    public void clearPredecessors() {
        preds.clear();
    }

    public List<LayoutEdge> getSuccessors() {
        return Collections.unmodifiableList(succs);
    }

    public List<LayoutEdge> getSuccessorsRaw() {
        return succs;
    }

    public List<LayoutEdge> getPredecessors() {
        return Collections.unmodifiableList(preds);
    }

    public List<LayoutEdge> getPredecessorsRaw() {
        return preds;
    }

    public void addSuccessor(LayoutEdge successor) {
        succs.add(successor);
    }

    public void removeSuccessor(LayoutEdge successor) {
        succs.remove(successor);
    }

    public void addPredecessor(LayoutEdge predecessor) {
        preds.add(predecessor);
    }

    public void removePredecessor(LayoutEdge predecessor) {
        preds.remove(predecessor);
    }

    public Map<Link, List<Point>> getReversedLinkStartPoints() {
        return Collections.unmodifiableMap(reversedLinkStartPoints);
    }

    public Map<Link, List<Point>> getReversedLinkEndPoints() {
        return Collections.unmodifiableMap(reversedLinkEndPoints);
    }

    public int getPos() {
        return pos;
    }

    public void setPos(int pos) {
        this.pos = pos;
    }

    /**
     * Groups the successor edges by their relative x-coordinate from the current node.
     *
     * @return A map of relative x-coordinate to list of successor edges.
     */
    public Map<Integer, List<LayoutEdge>> groupSuccessorsByX() {
        Map<Integer, List<LayoutEdge>> result = new HashMap<>();
        for (LayoutEdge succEdge : succs) {
            result.computeIfAbsent(succEdge.getRelativeFromX(), k -> new ArrayList<>()).add(succEdge);
        }
        return result;
    }

    private int getBackedgeCrossingScore() {
        int score = 0;
        for (LayoutEdge predEdge : preds) {
            if (predEdge.isReversed()) {
                List<Point> points = reversedLinkEndPoints.get(predEdge.getLink());
                if (points != null) {
                    int x0 = points.get(points.size() - 1).x;
                    int xn = points.get(0).x;
                    int startPoint = predEdge.getStartX();
                    int endPoint = predEdge.getEndX();
                    int win = (x0 < xn) ? (startPoint - endPoint) : (endPoint - startPoint);
                    score += win;
                }
            }
        }
        for (LayoutEdge succEdge : succs) {
            if (succEdge.isReversed()) {
                List<Point> points = reversedLinkStartPoints.get(succEdge.getLink());
                if (points != null) {
                    int x0 = points.get(points.size() - 1).x;
                    int xn = points.get(0).x;
                    int startPoint = succEdge.getStartX();
                    int endPoint = succEdge.getEndX();
                    int win = (x0 > xn) ? (startPoint - endPoint) : (endPoint - startPoint);
                    score += win;
                }
            }
        }
        return score;
    }

    private boolean computeReversedStartPoints(boolean left) {
        TreeMap<Integer, ArrayList<LayoutEdge>> sortedDownMap = left ? new TreeMap<>() : new TreeMap<>(Collections.reverseOrder());
        for (LayoutEdge succEdge : succs) {
            if (succEdge.isReversed()) {
                succEdge.setRelativeFromX(succEdge.getLink().getTo().getRelativePosition().x);
                sortedDownMap.putIfAbsent(succEdge.getRelativeFromX(), new ArrayList<>());
                sortedDownMap.get(succEdge.getRelativeFromX()).add(succEdge);
            }
        }

<<<<<<< HEAD
        int offset = NODE_OFFSET + LayoutNode.DUMMY_WIDTH;
=======
        int offset = REVERSE_EDGE_OFFSET;
>>>>>>> a80ccf2c
        int offsetX = left ? -offset : offset;
        int currentX = left ? 0 : width;
        int startY = 0;
        int currentY = 0;
        for (Map.Entry<Integer, ArrayList<LayoutEdge>> entry : sortedDownMap.entrySet()) {
            int startX = entry.getKey();
            ArrayList<LayoutEdge> reversedSuccs = entry.getValue();

            currentX += offsetX;
            currentY -= offset;
            topMargin += offset;

            ArrayList<Point> startPoints = new ArrayList<>();
            startPoints.add(new Point(currentX, currentY));
            startPoints.add(new Point(startX, currentY));
            startPoints.add(new Point(startX, startY));
            for (LayoutEdge revEdge : reversedSuccs) {
                revEdge.setRelativeFromX(currentX);
                reversedLinkStartPoints.put(revEdge.getLink(), startPoints);
            }
        }
        if (left) {
            leftMargin += sortedDownMap.size() * offset;
        } else {
            rightMargin += sortedDownMap.size() * offset;
        }
        return !sortedDownMap.isEmpty();
    }

    private boolean computeReversedEndPoints(boolean left) {
        TreeMap<Integer, ArrayList<LayoutEdge>> sortedUpMap = left ? new TreeMap<>() : new TreeMap<>(Collections.reverseOrder());
        for (LayoutEdge predEdge : preds) {
            if (predEdge.isReversed()) {
                predEdge.setRelativeToX(predEdge.getLink().getFrom().getRelativePosition().x);
                sortedUpMap.putIfAbsent(predEdge.getRelativeToX(), new ArrayList<>());
                sortedUpMap.get(predEdge.getRelativeToX()).add(predEdge);
            }
        }

<<<<<<< HEAD
        int offset = NODE_OFFSET + LayoutNode.DUMMY_WIDTH;
=======
        int offset = REVERSE_EDGE_OFFSET;
>>>>>>> a80ccf2c
        int offsetX = left ? -offset : offset;
        int currentX = left ? 0 : getWidth();
        int startY = height;
        int currentY = height;
        for (Map.Entry<Integer, ArrayList<LayoutEdge>> entry : sortedUpMap.entrySet()) {
            int startX = entry.getKey();
            ArrayList<LayoutEdge> reversedPreds = entry.getValue();

            currentX += offsetX;
            currentY += offset;
            bottomMargin += offset;

            ArrayList<Point> endPoints = new ArrayList<>();
            endPoints.add(new Point(currentX, currentY));
            endPoints.add(new Point(startX, currentY));
            endPoints.add(new Point(startX, startY));
            for (LayoutEdge revEdge : reversedPreds) {
                revEdge.setRelativeToX(currentX);
                reversedLinkEndPoints.put(revEdge.getLink(), endPoints);
            }
        }
        if (left) {
            leftMargin += sortedUpMap.size() * offset;
        } else {
            rightMargin += sortedUpMap.size() * offset;
        }

        return !sortedUpMap.isEmpty();
    }

    public void computeReversedLinkPoints(boolean reverseLeft) {
        this.reverseLeft = reverseLeft;
<<<<<<< HEAD
=======

>>>>>>> a80ccf2c
        initSize();
        reversedLinkStartPoints.clear();
        reversedLinkEndPoints.clear();

        boolean hasReversedDown = computeReversedStartPoints(reverseLeft);
        boolean hasReversedUP = computeReversedEndPoints(hasReversedDown != reverseLeft);
    }

    public boolean isReverseRight() {
        return !reverseLeft;
    }

    public void optimizeBackEdgeCrossing() {
        if (reversedLinkStartPoints.isEmpty() && reversedLinkEndPoints.isEmpty()) return;
        int orig_score = getBackedgeCrossingScore();
        computeReversedLinkPoints(isReverseRight());
        int reverse_score = getBackedgeCrossingScore();
        if (orig_score > reverse_score) {
            computeReversedLinkPoints(isReverseRight());
        }
    }
<<<<<<< HEAD
=======

    public ArrayList<Point> getSelfEdgePoints() {
        ArrayList<Point> points = new ArrayList<>();

        Link selfEdgeLink = getSelfEdge().getLink();

        points.add(new Point(selfEdgeLink.getFrom().getRelativePosition().x,  selfEdgeLink.getFrom().getRelativePosition().y-REVERSE_EDGE_OFFSET));
        points.add(new Point(width + REVERSE_EDGE_OFFSET,  selfEdgeLink.getFrom().getRelativePosition().y-REVERSE_EDGE_OFFSET));
        points.add(new Point(width + REVERSE_EDGE_OFFSET, height + REVERSE_EDGE_OFFSET));
        points.add(new Point(selfEdgeLink.getTo().getRelativePosition().x,  height + REVERSE_EDGE_OFFSET));
        return points;
    }
>>>>>>> a80ccf2c
}<|MERGE_RESOLUTION|>--- conflicted
+++ resolved
@@ -31,11 +31,6 @@
 import java.util.*;
 
 /**
-<<<<<<< HEAD
- * Represents a node in a hierarchical graph layout.
- * A LayoutNode can be either an actual vertex from the graph or a dummy node inserted during the layout process.
- * It stores layout-related properties such as position, size, margins, and connections to predecessor and successor nodes.
-=======
  * The LayoutNode class represents a node in a hierarchical graph layout.
  * It can be either an actual node from the original graph or a temporary "dummy" node added during the layout process
  * to handle complex edge connections.
@@ -43,7 +38,6 @@
  * size (width and height), layer level, and connections to other nodes through incoming and outgoing edges.
  * It provides methods to calculate optimal positions, manage margins, and handle reversed edges,
  * all aimed at arranging the nodes neatly in layers to create a clear and visually organized graph display.
->>>>>>> a80ccf2c
  */
 public class LayoutNode {
 
@@ -57,17 +51,11 @@
     // Default dimensions for dummy nodes
     public static final int DUMMY_HEIGHT = 1;
     public static final int DUMMY_WIDTH = 1;
-<<<<<<< HEAD
-    private Vertex vertex; // Associated graph vertex; null for dummy nodes
-    private final List<LayoutEdge> preds = new ArrayList<>(); // Incoming edges
-    private final List<LayoutEdge> succs = new ArrayList<>(); // Outgoing edges
-=======
     public static final int REVERSE_EDGE_OFFSET = NODE_OFFSET + LayoutNode.DUMMY_WIDTH;
     private Vertex vertex; // Associated graph vertex; null for dummy nodes
     private final List<LayoutEdge> preds = new ArrayList<>(); // Incoming edges
     private final List<LayoutEdge> succs = new ArrayList<>(); // Outgoing edges
     private LayoutEdge selfEdge = null;
->>>>>>> a80ccf2c
     private final HashMap<Link, List<Point>> reversedLinkStartPoints = new HashMap<>(); // Start points of reversed edges
     private final HashMap<Link, List<Point>> reversedLinkEndPoints = new HashMap<>();   // End points of reversed edges
     // Layout properties
@@ -84,8 +72,6 @@
     private boolean reverseLeft = false;
     private int crossingNumber = 0;
 
-<<<<<<< HEAD
-=======
     public boolean hasSelfEdge() {
         return selfEdge != null;
     }
@@ -102,7 +88,6 @@
     public LayoutEdge getSelfEdge() {
         return selfEdge;
     }
->>>>>>> a80ccf2c
 
     /**
      * Constructs a LayoutNode associated with the given Vertex.
@@ -140,14 +125,11 @@
         bottomMargin = 0;
         leftMargin = 0;
         rightMargin = 0;
-<<<<<<< HEAD
-=======
         if (hasSelfEdge()) {
             topMargin += REVERSE_EDGE_OFFSET;
             bottomMargin += REVERSE_EDGE_OFFSET;
             rightMargin += REVERSE_EDGE_OFFSET;
         }
->>>>>>> a80ccf2c
     }
 
     public int getCrossingNumber() {
@@ -527,11 +509,7 @@
             }
         }
 
-<<<<<<< HEAD
-        int offset = NODE_OFFSET + LayoutNode.DUMMY_WIDTH;
-=======
         int offset = REVERSE_EDGE_OFFSET;
->>>>>>> a80ccf2c
         int offsetX = left ? -offset : offset;
         int currentX = left ? 0 : width;
         int startY = 0;
@@ -571,11 +549,7 @@
             }
         }
 
-<<<<<<< HEAD
-        int offset = NODE_OFFSET + LayoutNode.DUMMY_WIDTH;
-=======
         int offset = REVERSE_EDGE_OFFSET;
->>>>>>> a80ccf2c
         int offsetX = left ? -offset : offset;
         int currentX = left ? 0 : getWidth();
         int startY = height;
@@ -608,10 +582,7 @@
 
     public void computeReversedLinkPoints(boolean reverseLeft) {
         this.reverseLeft = reverseLeft;
-<<<<<<< HEAD
-=======
-
->>>>>>> a80ccf2c
+
         initSize();
         reversedLinkStartPoints.clear();
         reversedLinkEndPoints.clear();
@@ -633,8 +604,6 @@
             computeReversedLinkPoints(isReverseRight());
         }
     }
-<<<<<<< HEAD
-=======
 
     public ArrayList<Point> getSelfEdgePoints() {
         ArrayList<Point> points = new ArrayList<>();
@@ -647,5 +616,4 @@
         points.add(new Point(selfEdgeLink.getTo().getRelativePosition().x,  height + REVERSE_EDGE_OFFSET));
         return points;
     }
->>>>>>> a80ccf2c
 }