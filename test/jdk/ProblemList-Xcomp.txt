#
# Copyright (c) 2018, 2024, Oracle and/or its affiliates. All rights reserved.
# DO NOT ALTER OR REMOVE COPYRIGHT NOTICES OR THIS FILE HEADER.
#
# This code is free software; you can redistribute it and/or modify it
# under the terms of the GNU General Public License version 2 only, as
# published by the Free Software Foundation.
#
# This code is distributed in the hope that it will be useful, but WITHOUT
# ANY WARRANTY; without even the implied warranty of MERCHANTABILITY or
# FITNESS FOR A PARTICULAR PURPOSE.  See the GNU General Public License
# version 2 for more details (a copy is included in the LICENSE file that
# accompanied this code).
#
# You should have received a copy of the GNU General Public License version
# 2 along with this work; if not, write to the Free Software Foundation,
# Inc., 51 Franklin St, Fifth Floor, Boston, MA 02110-1301 USA.
#
# Please contact Oracle, 500 Oracle Parkway, Redwood Shores, CA 94065 USA
# or visit www.oracle.com if you need additional information or have any
# questions.
#

#############################################################################
#
# List of quarantined tests for testing in Xcomp mode.
#
#############################################################################

java/lang/invoke/MethodHandles/CatchExceptionTest.java          8146623 generic-all
java/lang/reflect/callerCache/ReflectionCallerCacheTest.java    8332028 generic-all
<<<<<<< HEAD
com/sun/jdi/InterruptHangTest.java                              8043571 generic-all

jdk/jfr/jvm/TestDumpOnCrash.java                                8344442 generic-all
jdk/jfr/event/runtime/TestDumpReason.java                       8344442 generic-all
jdk/jfr/event/runtime/TestShutdownEvent.java                    8344442 generic-all
jdk/jfr/jvm/TestVirtualThreadExclusion.java                     8344199 generic-all
jdk/jfr/jvm/TestPrimitiveClasses.java                           8340964 generic-all
jdk/jfr/event/gc/stacktrace/TestDefNewAllocationPendingStackTrace.java                 8340991 generic-all
jdk/jfr/event/gc/stacktrace/TestG1HumongousAllocationPendingStackTrace.java            8340991 generic-all
jdk/jfr/event/gc/stacktrace/TestG1OldAllocationPendingStackTrace.java                  8340991 generic-all
jdk/jfr/event/gc/stacktrace/TestG1YoungAllocationPendingStackTrace.java                8340991 generic-all
jdk/jfr/event/gc/stacktrace/TestMarkSweepCompactAllocationPendingStackTrace.java       8340991 generic-all
jdk/jfr/event/gc/stacktrace/TestMetaspaceParallelGCAllocationPendingStackTrace.java    8340991 generic-all
jdk/jfr/event/gc/stacktrace/TestMetaspaceSerialGCAllocationPendingStackTrace.java      8340991 generic-all
jdk/jfr/event/gc/stacktrace/TestParallelMarkSweepAllocationPendingStackTrace.java      8340991 generic-all
jdk/jfr/event/gc/stacktrace/TestParallelScavengeAllocationPendingStackTrace.java       8340991 generic-all
=======
com/sun/jdi/InterruptHangTest.java                              8043571 generic-all
>>>>>>> 78602be1
<|MERGE_RESOLUTION|>--- conflicted
+++ resolved
@@ -29,13 +29,11 @@
 
 java/lang/invoke/MethodHandles/CatchExceptionTest.java          8146623 generic-all
 java/lang/reflect/callerCache/ReflectionCallerCacheTest.java    8332028 generic-all
-<<<<<<< HEAD
 com/sun/jdi/InterruptHangTest.java                              8043571 generic-all
 
 jdk/jfr/jvm/TestDumpOnCrash.java                                8344442 generic-all
 jdk/jfr/event/runtime/TestDumpReason.java                       8344442 generic-all
 jdk/jfr/event/runtime/TestShutdownEvent.java                    8344442 generic-all
-jdk/jfr/jvm/TestVirtualThreadExclusion.java                     8344199 generic-all
 jdk/jfr/jvm/TestPrimitiveClasses.java                           8340964 generic-all
 jdk/jfr/event/gc/stacktrace/TestDefNewAllocationPendingStackTrace.java                 8340991 generic-all
 jdk/jfr/event/gc/stacktrace/TestG1HumongousAllocationPendingStackTrace.java            8340991 generic-all
@@ -45,7 +43,4 @@
 jdk/jfr/event/gc/stacktrace/TestMetaspaceParallelGCAllocationPendingStackTrace.java    8340991 generic-all
 jdk/jfr/event/gc/stacktrace/TestMetaspaceSerialGCAllocationPendingStackTrace.java      8340991 generic-all
 jdk/jfr/event/gc/stacktrace/TestParallelMarkSweepAllocationPendingStackTrace.java      8340991 generic-all
-jdk/jfr/event/gc/stacktrace/TestParallelScavengeAllocationPendingStackTrace.java       8340991 generic-all
-=======
-com/sun/jdi/InterruptHangTest.java                              8043571 generic-all
->>>>>>> 78602be1
+jdk/jfr/event/gc/stacktrace/TestParallelScavengeAllocationPendingStackTrace.java       8340991 generic-all