/*
 * Copyright (c) 1999, 2024, Oracle and/or its affiliates. All rights reserved.
 * DO NOT ALTER OR REMOVE COPYRIGHT NOTICES OR THIS FILE HEADER.
 *
 * This code is free software; you can redistribute it and/or modify it
 * under the terms of the GNU General Public License version 2 only, as
 * published by the Free Software Foundation.
 *
 * This code is distributed in the hope that it will be useful, but WITHOUT
 * ANY WARRANTY; without even the implied warranty of MERCHANTABILITY or
 * FITNESS FOR A PARTICULAR PURPOSE.  See the GNU General Public License
 * version 2 for more details (a copy is included in the LICENSE file that
 * accompanied this code).
 *
 * You should have received a copy of the GNU General Public License version
 * 2 along with this work; if not, write to the Free Software Foundation,
 * Inc., 51 Franklin St, Fifth Floor, Boston, MA 02110-1301 USA.
 *
 * Please contact Oracle, 500 Oracle Parkway, Redwood Shores, CA 94065 USA
 * or visit www.oracle.com if you need additional information or have any
 * questions.
 */


/*
 * @test
 * @key headful
 * @requires (os.family == "linux")
 * @summary To make sure that System & Primary clipboards should behave independently
 * @library /lib/client
 * @run main IndependenceAWTTest
 */

import java.awt.BorderLayout;
import java.awt.Color;
import java.awt.EventQueue;
import java.awt.Frame;
import java.awt.HeadlessException;
import java.awt.Panel;
import java.awt.Point;
import java.awt.TextField;
import java.awt.Toolkit;
import java.awt.datatransfer.Clipboard;
import java.awt.datatransfer.DataFlavor;
import java.awt.datatransfer.StringSelection;
import java.awt.datatransfer.Transferable;
import java.awt.event.FocusAdapter;
import java.awt.event.FocusEvent;
import java.awt.event.InputEvent;
import java.awt.event.MouseEvent;

public class IndependenceAWTTest {
    private static Frame frame;
    private static TextField tf1;
    private static TextField tf2;
    private static TextField tf3;
    private static Clipboard systemClip;
    private static Clipboard primaryClip;
    private static ExtendedRobot robot;
    private static volatile Point ttf1Center;
    private static volatile Point glideStartLocation;

    public static void main (String[] args) throws Exception {
        try {
            robot = new ExtendedRobot();
            EventQueue.invokeAndWait(IndependenceAWTTest::createAndShowUI);
            robot.waitForIdle();
            robot.delay(1000);
            test();
        } finally {
            EventQueue.invokeAndWait(frame::dispose);
        }
    }

    private static void createAndShowUI() {
        frame = new Frame("IndependenceAWTTest");
        frame.setSize(200, 200);

        // This textfield will be used to update the contents of clipboards
        tf1 = new TextField();
        tf1.addFocusListener(new FocusAdapter() {
            public void focusGained(FocusEvent fe) {
                tf1.setText("Clipboards_Independence_Testing");
            }
        });

        // TextFields to get the contents of clipboard
        tf2 = new TextField();
        tf3 = new TextField();

        Panel panel = new Panel();
        panel.setLayout(new BorderLayout());

        panel.add(tf2, BorderLayout.NORTH);
        panel.add(tf3, BorderLayout.SOUTH);

        frame.add(tf1, BorderLayout.NORTH);
        frame.add(panel, BorderLayout.CENTER);
        frame.setLocationRelativeTo(null);

        frame.setVisible(true);
        tf1.requestFocus();
    }

    // Get System Selection i.e. Primary Clipboard
    private static void getPrimaryClipboard() {
        try {
            primaryClip = Toolkit.getDefaultToolkit().getSystemSelection();
            if (primaryClip == null) {
                throw new RuntimeException("Method getSystemSelection() is returning null"
                                           + " on Linux platform");
            }
        } catch (HeadlessException e) {
            System.out.println("Headless exception thrown " + e);
        }
    }

    // Method to get the contents of both of the clipboards
    private static void getClipboardsContent() throws Exception {
        systemClip = Toolkit.getDefaultToolkit().getSystemClipboard();
        Transferable tp;
        Transferable ts;

        StringSelection content = new StringSelection(tf1.getText());
        systemClip.setContents(content, content);

        tp = primaryClip.getContents(null);
        ts = systemClip.getContents(null);

        // Paste the contents of System clipboard on textfield tf2 while the paste the contents of
        // of primary clipboard on textfiled tf3
        if ((ts != null) && (ts.isDataFlavorSupported(DataFlavor.stringFlavor))) {
            tf2.setBackground(Color.white);
            tf2.setForeground(Color.black);
            tf2.setText((String) ts.getTransferData(DataFlavor.stringFlavor));
        }

        if ((tp != null) && (tp.isDataFlavorSupported(DataFlavor.stringFlavor))) {
            tf3.setBackground(Color.white);
            tf3.setForeground(Color.black);
            tf3.setText((String) tp.getTransferData(DataFlavor.stringFlavor));
        }
    }

    // Method to compare the Contents return by system & primary clipboard
    private static void compareText (boolean mustEqual) {
        if ((tf2.getText()).equals(tf3.getText())) {
            if (mustEqual)
                System.out.println("Selected text & clipboard contents are same\n");
            else
                throw new RuntimeException("Selected text & clipboard contents are same\n");
        } else {
            if (mustEqual)
                throw new RuntimeException("Selected text & clipboard contents differs\n");
            else
                System.out.println("Selected text & clipboard contents differs\n");
        }
    }

<<<<<<< HEAD
    public void doTest() throws Exception {
        checkSecurity();
        Robot robot = new Robot();
        robot.waitForIdle(1000);
        frame.setLocation(100, 100);
        robot.waitForIdle(1000);

        if (pClip != null) {
            Point ttf1Center = tf1.getLocationOnScreen();
            ttf1Center.translate(tf1.getWidth()/2, tf1.getHeight()/2);

            robot.glide(0, 0, ttf1Center.x, ttf1Center.y);
            robot.mousePress(InputEvent.BUTTON1_DOWN_MASK);
            robot.waitForIdle(20);
            robot.mouseRelease(InputEvent.BUTTON1_DOWN_MASK);
            robot.waitForIdle(20);
            robot.mousePress(InputEvent.BUTTON1_DOWN_MASK);
            robot.waitForIdle(20);
            robot.mouseRelease(InputEvent.BUTTON1_DOWN_MASK);
            robot.waitForIdle(2000);

            getClipboardsContent();
            compareText(true);

            //Change the text selection to update the contents of primary clipboard
            robot.mouseMove(ttf1Center);
            robot.mousePress(MouseEvent.BUTTON1_MASK);
            robot.delay(200);
            robot.mouseMove(ttf1Center.x + 15, ttf1Center.y);
            robot.mouseRelease(MouseEvent.BUTTON1_MASK);
            robot.waitForIdle(2000);

            getClipboardsContent();
            compareText(false);
        }
=======
    private static void test() throws Exception {
        getPrimaryClipboard();
        robot.waitForIdle(500);

        EventQueue.invokeAndWait(() -> {
            Point center = tf1.getLocationOnScreen();
            center.translate(tf1.getWidth() / 2, tf1.getHeight() / 2);
            ttf1Center = center;

            glideStartLocation = frame.getLocationOnScreen();
            glideStartLocation.x -= 10;
        });

        robot.glide(glideStartLocation, ttf1Center);
        robot.mousePress(InputEvent.BUTTON1_DOWN_MASK);
        robot.mouseRelease(InputEvent.BUTTON1_DOWN_MASK);
        robot.waitForIdle(20);
        robot.mousePress(InputEvent.BUTTON1_DOWN_MASK);
        robot.mouseRelease(InputEvent.BUTTON1_DOWN_MASK);
        robot.waitForIdle(500);

        getClipboardsContent();
        compareText(true);

        //Change the text selection to update the contents of primary clipboard
        robot.mouseMove(ttf1Center);
        robot.mousePress(MouseEvent.BUTTON1_DOWN_MASK);
        robot.delay(20);
        robot.mouseMove(ttf1Center.x + 15, ttf1Center.y);
        robot.mouseRelease(MouseEvent.BUTTON1_DOWN_MASK);
        robot.waitForIdle(500);

        getClipboardsContent();
        compareText(false);
>>>>>>> a49f0776
    }
}<|MERGE_RESOLUTION|>--- conflicted
+++ resolved
@@ -20,7 +20,6 @@
  * or visit www.oracle.com if you need additional information or have any
  * questions.
  */
-
 
 /*
  * @test
@@ -60,7 +59,7 @@
     private static volatile Point ttf1Center;
     private static volatile Point glideStartLocation;
 
-    public static void main (String[] args) throws Exception {
+    public static void main(String[] args) throws Exception {
         try {
             robot = new ExtendedRobot();
             EventQueue.invokeAndWait(IndependenceAWTTest::createAndShowUI);
@@ -108,7 +107,7 @@
             primaryClip = Toolkit.getDefaultToolkit().getSystemSelection();
             if (primaryClip == null) {
                 throw new RuntimeException("Method getSystemSelection() is returning null"
-                                           + " on Linux platform");
+                        + " on Linux platform");
             }
         } catch (HeadlessException e) {
             System.out.println("Headless exception thrown " + e);
@@ -143,7 +142,7 @@
     }
 
     // Method to compare the Contents return by system & primary clipboard
-    private static void compareText (boolean mustEqual) {
+    private static void compareText(boolean mustEqual) {
         if ((tf2.getText()).equals(tf3.getText())) {
             if (mustEqual)
                 System.out.println("Selected text & clipboard contents are same\n");
@@ -157,43 +156,6 @@
         }
     }
 
-<<<<<<< HEAD
-    public void doTest() throws Exception {
-        checkSecurity();
-        Robot robot = new Robot();
-        robot.waitForIdle(1000);
-        frame.setLocation(100, 100);
-        robot.waitForIdle(1000);
-
-        if (pClip != null) {
-            Point ttf1Center = tf1.getLocationOnScreen();
-            ttf1Center.translate(tf1.getWidth()/2, tf1.getHeight()/2);
-
-            robot.glide(0, 0, ttf1Center.x, ttf1Center.y);
-            robot.mousePress(InputEvent.BUTTON1_DOWN_MASK);
-            robot.waitForIdle(20);
-            robot.mouseRelease(InputEvent.BUTTON1_DOWN_MASK);
-            robot.waitForIdle(20);
-            robot.mousePress(InputEvent.BUTTON1_DOWN_MASK);
-            robot.waitForIdle(20);
-            robot.mouseRelease(InputEvent.BUTTON1_DOWN_MASK);
-            robot.waitForIdle(2000);
-
-            getClipboardsContent();
-            compareText(true);
-
-            //Change the text selection to update the contents of primary clipboard
-            robot.mouseMove(ttf1Center);
-            robot.mousePress(MouseEvent.BUTTON1_MASK);
-            robot.delay(200);
-            robot.mouseMove(ttf1Center.x + 15, ttf1Center.y);
-            robot.mouseRelease(MouseEvent.BUTTON1_MASK);
-            robot.waitForIdle(2000);
-
-            getClipboardsContent();
-            compareText(false);
-        }
-=======
     private static void test() throws Exception {
         getPrimaryClipboard();
         robot.waitForIdle(500);
@@ -207,7 +169,7 @@
             glideStartLocation.x -= 10;
         });
 
-        robot.glide(glideStartLocation, ttf1Center);
+        robot.glide(glideStartLocation.x, glideStartLocation.y, ttf1Center.x, ttf1Center.y);
         robot.mousePress(InputEvent.BUTTON1_DOWN_MASK);
         robot.mouseRelease(InputEvent.BUTTON1_DOWN_MASK);
         robot.waitForIdle(20);
@@ -228,6 +190,5 @@
 
         getClipboardsContent();
         compareText(false);
->>>>>>> a49f0776
     }
 }