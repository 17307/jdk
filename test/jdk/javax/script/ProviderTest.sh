#
# Copyright (c) 2005, 2024, Oracle and/or its affiliates. All rights reserved.
# DO NOT ALTER OR REMOVE COPYRIGHT NOTICES OR THIS FILE HEADER.
#
# This code is free software; you can redistribute it and/or modify it
# under the terms of the GNU General Public License version 2 only, as
# published by the Free Software Foundation.
#
# This code is distributed in the hope that it will be useful, but WITHOUT
# ANY WARRANTY; without even the implied warranty of MERCHANTABILITY or
# FITNESS FOR A PARTICULAR PURPOSE.  See the GNU General Public License
# version 2 for more details (a copy is included in the LICENSE file that
# accompanied this code).
#
# You should have received a copy of the GNU General Public License version
# 2 along with this work; if not, write to the Free Software Foundation,
# Inc., 51 Franklin St, Fifth Floor, Boston, MA 02110-1301 USA.
#
# Please contact Oracle, 500 Oracle Parkway, Redwood Shores, CA 94065 USA
# or visit www.oracle.com if you need additional information or have any
# questions.
#

# @test
# @bug 6249843
# @summary ScriptEngine provider unit test
#
# @build ProviderTest DummyScriptEngineFactory
# @run shell ProviderTest.sh

if [ "${TESTSRC}" = "" ]
then
  echo "TESTSRC not set.  Test cannot execute.  Failed."
  exit 1
fi

. ${TESTSRC}/CommonSetup.sh

echo "Creating JAR file ..."

$JAR ${TESTTOOLVMOPTS} -cf ${TESTCLASSES}/dummy.jar \
    -C ${TESTCLASSES} DummyScriptEngine.class \
    -C ${TESTCLASSES} DummyScriptEngineFactory.class \
    -C "${TESTSRC}" META-INF/services/javax.script.ScriptEngineFactory

<<<<<<< HEAD
echo "Running test with security manager ..."
$JAVA ${TESTVMOPTS} ${TESTJAVAOPTS} -Djava.security.manager -classpath \
  "${TESTCLASSES}${PS}${TESTCLASSES}/dummy.jar" \
  ProviderTest

=======
>>>>>>> 7c944ee6
ret=$?
if [ $ret -ne 0 ]
then
  exit $ret
fi

<<<<<<< HEAD
echo "Running test without security manager ..."
$JAVA ${TESTVMOPTS} ${TESTJAVAOPTS} -classpath \
=======
echo "Running test ..."
$JAVA ${TESTVMOPTS} -classpath \
>>>>>>> 7c944ee6
  "${TESTCLASSES}${PS}${TESTCLASSES}/dummy.jar" \
  ProviderTest<|MERGE_RESOLUTION|>--- conflicted
+++ resolved
@@ -43,26 +43,13 @@
     -C ${TESTCLASSES} DummyScriptEngineFactory.class \
     -C "${TESTSRC}" META-INF/services/javax.script.ScriptEngineFactory
 
-<<<<<<< HEAD
-echo "Running test with security manager ..."
-$JAVA ${TESTVMOPTS} ${TESTJAVAOPTS} -Djava.security.manager -classpath \
-  "${TESTCLASSES}${PS}${TESTCLASSES}/dummy.jar" \
-  ProviderTest
-
-=======
->>>>>>> 7c944ee6
 ret=$?
 if [ $ret -ne 0 ]
 then
   exit $ret
 fi
 
-<<<<<<< HEAD
-echo "Running test without security manager ..."
+echo "Running test ..."
 $JAVA ${TESTVMOPTS} ${TESTJAVAOPTS} -classpath \
-=======
-echo "Running test ..."
-$JAVA ${TESTVMOPTS} -classpath \
->>>>>>> 7c944ee6
   "${TESTCLASSES}${PS}${TESTCLASSES}/dummy.jar" \
   ProviderTest