#
# Copyright (c) 2011, 2012, Oracle and/or its affiliates. All rights reserved.
# DO NOT ALTER OR REMOVE COPYRIGHT NOTICES OR THIS FILE HEADER.
#
# This code is free software; you can redistribute it and/or modify it
# under the terms of the GNU General Public License version 2 only, as
# published by the Free Software Foundation.  Oracle designates this
# particular file as subject to the "Classpath" exception as provided
# by Oracle in the LICENSE file that accompanied this code.
#
# This code is distributed in the hope that it will be useful, but WITHOUT
# ANY WARRANTY; without even the implied warranty of MERCHANTABILITY or
# FITNESS FOR A PARTICULAR PURPOSE.  See the GNU General Public License
# version 2 for more details (a copy is included in the LICENSE file that
# accompanied this code).
#
# You should have received a copy of the GNU General Public License version
# 2 along with this work; if not, write to the Free Software Foundation,
# Inc., 51 Franklin St, Fifth Floor, Boston, MA 02110-1301 USA.
#
# Please contact Oracle, 500 Oracle Parkway, Redwood Shores, CA 94065 USA
# or visit www.oracle.com if you need additional information or have any
# questions.
#

# Execute the check given as argument, and verify the result
# If the Boot JDK was previously found, do nothing
# $1 A command line (typically autoconf macro) to execute
AC_DEFUN([BOOTJDK_DO_CHECK],
[
  if test "x$BOOT_JDK_FOUND" = xno; then
    # Now execute the test
    $1

    # If previous step claimed to have found a JDK, check it to see if it seems to be valid.
    if test "x$BOOT_JDK_FOUND" = xmaybe; then
      # Do we have a bin/java?
      if test ! -x "$BOOT_JDK/bin/java"; then
        AC_MSG_NOTICE([Potential Boot JDK found at $BOOT_JDK did not contain bin/java; ignoring])
        BOOT_JDK_FOUND=no
      else
        # Do we have a bin/javac?
        if test ! -x "$BOOT_JDK/bin/javac"; then
          AC_MSG_NOTICE([Potential Boot JDK found at $BOOT_JDK did not contain bin/javac; ignoring])
          AC_MSG_NOTICE([(This might be an JRE instead of an JDK)])
          BOOT_JDK_FOUND=no
        else
          # Do we have an rt.jar? (On MacOSX it is called classes.jar)
          if test ! -f "$BOOT_JDK/jre/lib/rt.jar" && test ! -f "$BOOT_JDK/../Classes/classes.jar"; then
            AC_MSG_NOTICE([Potential Boot JDK found at $BOOT_JDK did not contain an rt.jar; ignoring])
            BOOT_JDK_FOUND=no
          else
            # Oh, this is looking good! We probably have found a proper JDK. Is it the correct version?
            BOOT_JDK_VERSION=`"$BOOT_JDK/bin/java" -version 2>&1 | head -n 1`

            # Extra M4 quote needed to protect [] in grep expression.
            [FOUND_VERSION_78=`echo $BOOT_JDK_VERSION | grep  '\"1\.[78]\.'`]
            if test "x$FOUND_VERSION_78" = x; then
              AC_MSG_NOTICE([Potential Boot JDK found at $BOOT_JDK is incorrect JDK version ($BOOT_JDK_VERSION); ignoring])
              AC_MSG_NOTICE([(Your Boot JDK must be version 7 or 8)])
              BOOT_JDK_FOUND=no
            else
              # We're done! :-)
              BOOT_JDK_FOUND=yes
              BASIC_FIXUP_PATH(BOOT_JDK)
              AC_MSG_CHECKING([for Boot JDK])
              AC_MSG_RESULT([$BOOT_JDK])
              AC_MSG_CHECKING([Boot JDK version])
              BOOT_JDK_VERSION=`"$BOOT_JDK/bin/java" -version 2>&1 | $TR '\n\r' '  '`
              AC_MSG_RESULT([$BOOT_JDK_VERSION])
            fi # end check jdk version
          fi # end check rt.jar
        fi # end check javac
      fi # end check java
    fi # end check boot jdk found
  fi
])

# Test: Is bootjdk explicitely set by command line arguments?
AC_DEFUN([BOOTJDK_CHECK_ARGUMENTS],
[
  if test "x$with_boot_jdk" != x; then
    BOOT_JDK=$with_boot_jdk
    BOOT_JDK_FOUND=maybe
    AC_MSG_NOTICE([Found potential Boot JDK using configure arguments])
  fi
])

# Test: Is bootjdk available from builddeps?
AC_DEFUN([BOOTJDK_CHECK_BUILDDEPS],
[
  BDEPS_CHECK_MODULE(BOOT_JDK, bootjdk, xxx, [BOOT_JDK_FOUND=maybe], [BOOT_JDK_FOUND=no])
])

# Test: Is $JAVA_HOME set?
AC_DEFUN([BOOTJDK_CHECK_JAVA_HOME],
[
  if test "x$JAVA_HOME" != x; then
    JAVA_HOME_PROCESSED="$JAVA_HOME"
    BASIC_FIXUP_PATH(JAVA_HOME_PROCESSED)
    if test ! -d "$JAVA_HOME_PROCESSED"; then
      AC_MSG_NOTICE([Your JAVA_HOME points to a non-existing directory!])
    else
      # Aha, the user has set a JAVA_HOME
      # let us use that as the Boot JDK.
      BOOT_JDK="$JAVA_HOME_PROCESSED"
      BOOT_JDK_FOUND=maybe
      AC_MSG_NOTICE([Found potential Boot JDK using JAVA_HOME])
    fi
  fi
])

# Test: Is there a java or javac in the PATH, which is a symlink to the JDK?
AC_DEFUN([BOOTJDK_CHECK_JAVA_IN_PATH_IS_SYMLINK],
[
  AC_PATH_PROG(JAVAC_CHECK, javac)
  AC_PATH_PROG(JAVA_CHECK, java)
  BINARY="$JAVAC_CHECK"
  if test "x$JAVAC_CHECK" = x; then
    BINARY="$JAVA_CHECK"
  fi
  if test "x$BINARY" != x; then
    # So there is a java(c) binary, it might be part of a JDK.
    # Lets find the JDK/JRE directory by following symbolic links.
    # Linux/GNU systems often have links from /usr/bin/java to
    # /etc/alternatives/java to the real JDK binary.
    BASIC_REMOVE_SYMBOLIC_LINKS(BINARY)
    BOOT_JDK=`dirname "$BINARY"`
    BOOT_JDK=`cd "$BOOT_JDK/.."; pwd`
    if test -x "$BOOT_JDK/bin/javac" && test -x "$BOOT_JDK/bin/java"; then
      # Looks like we found ourselves an JDK
      BOOT_JDK_FOUND=maybe
      AC_MSG_NOTICE([Found potential Boot JDK using java(c) in PATH])
    fi
  fi
])

# Test: Is there a /usr/libexec/java_home? (Typically on MacOSX)
AC_DEFUN([BOOTJDK_CHECK_LIBEXEC_JAVA_HOME],
[
  if test -x /usr/libexec/java_home; then
    BOOT_JDK=`/usr/libexec/java_home`
    BOOT_JDK_FOUND=maybe
    AC_MSG_NOTICE([Found potential Boot JDK using /usr/libexec/java_home])
  fi
])

# Look for a jdk in the given path. If there are multiple, try to select the newest.
# If found, set BOOT_JDK and BOOT_JDK_FOUND.
# $1 = Path to directory containing jdk installations.
# $2 = String to append to the found JDK directory to get the proper JDK home
AC_DEFUN([BOOTJDK_FIND_BEST_JDK_IN_DIRECTORY],
[
  BOOT_JDK_PREFIX="$1"
  BOOT_JDK_SUFFIX="$2"
  ALL_JDKS_FOUND=`$LS "$BOOT_JDK_PREFIX" 2> /dev/null | $SORT -r`
  if test "x$ALL_JDKS_FOUND" != x; then
    for JDK_TO_TRY in $ALL_JDKS_FOUND ; do
      BOOTJDK_DO_CHECK([
        BOOT_JDK="${BOOT_JDK_PREFIX}/${JDK_TO_TRY}${BOOT_JDK_SUFFIX}"
        if test -d "$BOOT_JDK"; then
          BOOT_JDK_FOUND=maybe
          AC_MSG_NOTICE([Found potential Boot JDK using well-known locations (in $BOOT_JDK_PREFIX/$JDK_TO_TRY)])
        fi
      ])
    done
  fi
])

# Call BOOTJDK_FIND_BEST_JDK_IN_DIRECTORY, but use the given
# environmental variable as base for where to look.
# $1 Name of an environmal variable, assumed to point to the Program Files directory.
AC_DEFUN([BOOTJDK_FIND_BEST_JDK_IN_WINDOWS_VIRTUAL_DIRECTORY],
[
  if test "x[$]$1" != x; then
    VIRTUAL_DIR="[$]$1/Java"
    BASIC_WINDOWS_REWRITE_AS_UNIX_PATH(VIRTUAL_DIR)
    BOOTJDK_FIND_BEST_JDK_IN_DIRECTORY($VIRTUAL_DIR)
  fi
])

# Test: Is there a JDK installed in default, well-known locations?
AC_DEFUN([BOOTJDK_CHECK_WELL_KNOWN_LOCATIONS],
[
  if test "x$OPENJDK_TARGET_OS" = xwindows; then
    BOOTJDK_DO_CHECK([BOOTJDK_FIND_BEST_JDK_IN_WINDOWS_VIRTUAL_DIRECTORY([ProgramW6432])])
    BOOTJDK_DO_CHECK([BOOTJDK_FIND_BEST_JDK_IN_WINDOWS_VIRTUAL_DIRECTORY([PROGRAMW6432])])
    BOOTJDK_DO_CHECK([BOOTJDK_FIND_BEST_JDK_IN_WINDOWS_VIRTUAL_DIRECTORY([PROGRAMFILES])])
    BOOTJDK_DO_CHECK([BOOTJDK_FIND_BEST_JDK_IN_WINDOWS_VIRTUAL_DIRECTORY([ProgramFiles])])
    BOOTJDK_DO_CHECK([BOOTJDK_FIND_BEST_JDK_IN_DIRECTORY([/cygdrive/c/Program Files/Java])])
  elif test "x$OPENJDK_TARGET_OS" = xmacosx; then
    BOOTJDK_DO_CHECK([BOOTJDK_FIND_BEST_JDK_IN_DIRECTORY([/Library/Java/JavaVirtualMachines],[/Contents/Home])])
    BOOTJDK_DO_CHECK([BOOTJDK_FIND_BEST_JDK_IN_DIRECTORY([/System/Library/Java/JavaVirtualMachines],[/Contents/Home])])
  elif test "x$OPENJDK_TARGET_OS" = xlinux; then
    BOOTJDK_DO_CHECK([BOOTJDK_FIND_BEST_JDK_IN_DIRECTORY([/usr/lib/jvm])])
  fi
])

# Check that a command-line tool in the Boot JDK is correct
# $1 = name of variable to assign
# $2 = name of binary
AC_DEFUN([BOOTJDK_CHECK_TOOL_IN_BOOTJDK],
[
  AC_MSG_CHECKING([for $2 in Boot JDK])
  $1=$BOOT_JDK/bin/$2
  if test ! -x [$]$1; then
    AC_MSG_RESULT(not found)
    AC_MSG_NOTICE([Your Boot JDK seems broken. This might be fixed by explicitely setting --with-boot-jdk])
    AC_MSG_ERROR([Could not find $2 in the Boot JDK])
  fi
  AC_MSG_RESULT(ok)
])

###############################################################################
#
# We need a Boot JDK to bootstrap the build.
#

AC_DEFUN_ONCE([BOOTJDK_SETUP_BOOT_JDK],
[
  BOOT_JDK_FOUND=no
  AC_ARG_WITH(boot-jdk, [AS_HELP_STRING([--with-boot-jdk],
      [path to Boot JDK (used to bootstrap build) @<:@probed@:>@])])

  # We look for the Boot JDK through various means, going from more certain to
  # more of a guess-work. After each test, BOOT_JDK_FOUND is set to "yes" if
  # we detected something (if so, the path to the jdk is in BOOT_JDK). But we
  # must check if this is indeed valid; otherwise we'll continue looking.

  # Test: Is bootjdk explicitely set by command line arguments?
  BOOTJDK_DO_CHECK([BOOTJDK_CHECK_ARGUMENTS])
  if test "x$with_boot_jdk" != x && test "x$BOOT_JDK_FOUND" = xno; then
    # Having specified an argument which is incorrect will produce an instant failure;
    # we should not go on looking
    AC_MSG_ERROR([The path given by --with-boot-jdk does not contain a valid Boot JDK])
  fi

  # Test: Is bootjdk available from builddeps?
  BOOTJDK_DO_CHECK([BOOTJDK_CHECK_BUILDDEPS])

  # Test: Is $JAVA_HOME set?
  BOOTJDK_DO_CHECK([BOOTJDK_CHECK_JAVA_HOME])

  # Test: Is there a /usr/libexec/java_home? (Typically on MacOSX)
  BOOTJDK_DO_CHECK([BOOTJDK_CHECK_LIBEXEC_JAVA_HOME])

  # Test: Is there a java or javac in the PATH, which is a symlink to the JDK?
  BOOTJDK_DO_CHECK([BOOTJDK_CHECK_JAVA_IN_PATH_IS_SYMLINK])

  # Test: Is there a JDK installed in default, well-known locations?
  BOOTJDK_DO_CHECK([BOOTJDK_CHECK_WELL_KNOWN_LOCATIONS])

  # If we haven't found anything yet, we've truly lost. Give up.
  if test "x$BOOT_JDK_FOUND" = xno; then
    HELP_MSG_MISSING_DEPENDENCY([openjdk])
    AC_MSG_NOTICE([Could not find a valid Boot JDK. $HELP_MSG])
    AC_MSG_NOTICE([This might be fixed by explicitely setting --with-boot-jdk])
    AC_MSG_ERROR([Cannot continue])
  fi

  # Setup proper paths for what we found
  BOOT_RTJAR="$BOOT_JDK/jre/lib/rt.jar"
  if test ! -f "$BOOT_RTJAR"; then
    # On MacOSX it is called classes.jar
    BOOT_RTJAR="$BOOT_JDK/../Classes/classes.jar"
    if test -f "$BOOT_RTJAR"; then
      # Remove the ..
      BOOT_RTJAR="`cd ${BOOT_RTJAR%/*} && pwd`/${BOOT_RTJAR##*/}"
    fi
  fi
  BOOT_TOOLSJAR="$BOOT_JDK/lib/tools.jar"
  BOOT_JDK="$BOOT_JDK"
  AC_SUBST(BOOT_RTJAR)
  AC_SUBST(BOOT_TOOLSJAR)
  AC_SUBST(BOOT_JDK)

  # Setup tools from the Boot JDK.
  BOOTJDK_CHECK_TOOL_IN_BOOTJDK(JAVA,java)
  BOOTJDK_CHECK_TOOL_IN_BOOTJDK(JAVAC,javac)
  BOOTJDK_CHECK_TOOL_IN_BOOTJDK(JAVAH,javah)
  BOOTJDK_CHECK_TOOL_IN_BOOTJDK(JAVAP,javap)
  BOOTJDK_CHECK_TOOL_IN_BOOTJDK(JAR,jar)
  BOOTJDK_CHECK_TOOL_IN_BOOTJDK(RMIC,rmic)
  BOOTJDK_CHECK_TOOL_IN_BOOTJDK(NATIVE2ASCII,native2ascii)

  # Finally, set some other options...

  # When compiling code to be executed by the Boot JDK, force jdk7 compatibility.
  BOOT_JDK_SOURCETARGET="-source 7 -target 7"
  AC_SUBST(BOOT_JDK_SOURCETARGET)
  AC_SUBST(JAVAC_FLAGS)
])

AC_DEFUN_ONCE([BOOTJDK_SETUP_BOOT_JDK_ARGUMENTS],
[
  ##############################################################################
  #
  # Specify options for anything that is run with the Boot JDK.
  #
  AC_ARG_WITH(boot-jdk-jvmargs, [AS_HELP_STRING([--with-boot-jdk-jvmargs],
  [specify JVM arguments to be passed to all invocations of the Boot JDK, overriding the default values,
  e.g --with-boot-jdk-jvmargs="-Xmx8G -enableassertions"])])

  if test "x$with_boot_jdk_jvmargs" = x; then
    # Not all JVM:s accept the same arguments on the command line.
    # OpenJDK specific increase in thread stack for JDK build,
    # well more specifically, when running javac.
    if test "x$BUILD_NUM_BITS" = x32; then
      STACK_SIZE=768
    else
      # Running Javac on a JVM on a 64-bit machine, the stack takes more space
      # since 64-bit pointers are pushed on the stach. Apparently, we need
      # to increase the stack space when javacing the JDK....
      STACK_SIZE=1536
    fi

    # Minimum amount of heap memory.
    ADD_JVM_ARG_IF_OK([-Xms64M],boot_jdk_jvmargs,[$JAVA])
<<<<<<< HEAD
    if test "x$OPENJDK_TARGET_OS" = "xmacosx" || test "x$OPENJDK_TARGET_CPU" = "xppc64" ; then
        # Why does macosx need more heap? Its the huge JDK batch.
        ADD_JVM_ARG_IF_OK([-Xmx1600M],boot_jdk_jvmargs,[$JAVA])
=======
    if test "x$OPENJDK_TARGET_OS" = "xmacosx"; then
      # Why does macosx need more heap? Its the huge JDK batch.
      ADD_JVM_ARG_IF_OK([-Xmx1600M],boot_jdk_jvmargs,[$JAVA])
>>>>>>> 805a34cc
    else
      ADD_JVM_ARG_IF_OK([-Xmx1100M],boot_jdk_jvmargs,[$JAVA])
    fi
    # When is adding -client something that speeds up the JVM?
    # ADD_JVM_ARG_IF_OK([-client],boot_jdk_jvmargs,[$JAVA])
    ADD_JVM_ARG_IF_OK([-XX:PermSize=32m],boot_jdk_jvmargs,[$JAVA])
    ADD_JVM_ARG_IF_OK([-XX:MaxPermSize=160m],boot_jdk_jvmargs,[$JAVA])
    ADD_JVM_ARG_IF_OK([-XX:ThreadStackSize=$STACK_SIZE],boot_jdk_jvmargs,[$JAVA])
    # Disable special log output when a debug build is used as Boot JDK...
    ADD_JVM_ARG_IF_OK([-XX:-PrintVMOptions -XX:-UnlockDiagnosticVMOptions -XX:-LogVMOutput],boot_jdk_jvmargs,[$JAVA])
  fi

  AC_SUBST(BOOT_JDK_JVMARGS, $boot_jdk_jvmargs)
])<|MERGE_RESOLUTION|>--- conflicted
+++ resolved
@@ -316,15 +316,9 @@
 
     # Minimum amount of heap memory.
     ADD_JVM_ARG_IF_OK([-Xms64M],boot_jdk_jvmargs,[$JAVA])
-<<<<<<< HEAD
     if test "x$OPENJDK_TARGET_OS" = "xmacosx" || test "x$OPENJDK_TARGET_CPU" = "xppc64" ; then
-        # Why does macosx need more heap? Its the huge JDK batch.
-        ADD_JVM_ARG_IF_OK([-Xmx1600M],boot_jdk_jvmargs,[$JAVA])
-=======
-    if test "x$OPENJDK_TARGET_OS" = "xmacosx"; then
       # Why does macosx need more heap? Its the huge JDK batch.
       ADD_JVM_ARG_IF_OK([-Xmx1600M],boot_jdk_jvmargs,[$JAVA])
->>>>>>> 805a34cc
     else
       ADD_JVM_ARG_IF_OK([-Xmx1100M],boot_jdk_jvmargs,[$JAVA])
     fi
